
import math
import sys
import random
import string
import unittest
try:
    import unittest.mock as mock
except ImportError:
    # isn't available in py2
    pass
import itertools
import warnings
import pickle
import contextlib
from copy import deepcopy
from itertools import repeat, product
from functools import reduce
from operator import mul
from collections import OrderedDict

import torch

# TODO: remove this global setting
# NN tests use double as the default dtype
torch.set_default_dtype(torch.double)

from torch._six import inf, nan
import torch.backends.cudnn as cudnn
import torch.nn as nn
import torch.nn.functional as F
import torch.nn.init as init
import torch.nn.utils.rnn as rnn_utils
from torch.nn.utils import clip_grad_norm_, clip_grad_value_
import torch.nn.utils.prune as prune
from torch.nn.utils import parameters_to_vector, vector_to_parameters
from torch.autograd import gradcheck
from torch.autograd.gradcheck import gradgradcheck
from torch.nn import Parameter
from torch.nn.parallel._functions import Broadcast
from common_utils import freeze_rng_state, run_tests, TestCase, skipIfNoLapack, skipIfRocm, \
    TEST_NUMPY, TEST_SCIPY, download_file, PY3, to_gpu, \
    get_function_arglist, load_tests, repeat_test_for_types, ALL_TENSORTYPES, \
    TemporaryFileName
from common_cuda import TEST_CUDA, TEST_MULTIGPU, TEST_CUDNN, TEST_CUDNN_VERSION
from common_nn import NNTestCase, ModuleTest, CriterionTest, TestBase, \
    module_tests, criterion_tests, new_criterion_tests, loss_reference_fns, \
    ctcloss_reference, new_module_tests
from common_device_type import instantiate_device_type_tests, dtypes, \
    dtypesIfCUDA, skipCUDAIfNoCudnn, skipCUDAIfCudnnVersionLessThan, onlyCUDA, \
    skipCUDAIfRocm, skipCUDAIf

from torch.nn import MultiheadAttention

from hypothesis import given
import hypothesis_utils as hu

# load_tests from common_utils is used to automatically filter tests for
# sharding on sandcastle. This line silences flake warnings
load_tests = load_tests

TEST_LARGE_TENSOR = TEST_CUDA
if TEST_CUDA:
    TEST_LARGE_TENSOR = torch.cuda.get_device_properties(0).total_memory >= 12e9

if TEST_SCIPY:
    from scipy import stats
    import scipy.ndimage

if TEST_NUMPY:
    import numpy as np

NO_HALF_TENSORTYPES = [torch.float,
                       torch.double]

DOUBLE_TENSORTYPES = [torch.double]

dtype2prec = {torch.float: 1e-5,
              torch.double: 1e-5,
              torch.half: 1e-2}


# WARNING: If you add a new top-level test case to this file, you MUST
# update test/run_test.py to list it, otherwise it will NOT be run in
# CI.


class PackedSequenceTest(TestCase):

    _type_by_name = {
        'torch.DoubleTensor': (torch.DoubleTensor, 'double'),
        'torch.FloatTensor': (torch.FloatTensor, 'float'),
        # We leave out `'torch.HalfTensor': (torch.HalfTensor, 'half'),`
        # because of an error in `pad_packed_sequence`
        # > AttributeError: 'torch.HalfTensor' object has no attribute 'fill_'
        'torch.LongTensor': (torch.LongTensor, 'long'),
        'torch.IntTensor': (torch.IntTensor, 'int'),
        'torch.ShortTensor': (torch.ShortTensor, 'short'),
        'torch.CharTensor': (torch.CharTensor, 'char'),
        'torch.ByteTensor': (torch.ByteTensor, 'byte'),
    }

    def __init__(self, *args, **kwargs):
        super(PackedSequenceTest, self).__init__(*args, **kwargs)
        self.batch_size = 5
        self.max_length = 6

    def _ordered_sequence(self, tensor_type):
        """Create ordered list of random sequences"""
        seqs = [tensor_type(random.randint(1, self.max_length))
                for _ in range(self.batch_size)]
        seqs = [s.random_(-128, 128) for s in seqs]
        ordered = sorted(seqs, key=len, reverse=True)
        return ordered

    def _padded_sequence(self, tensor_type):
        """Create Tensor of random padded sequences"""
        ordered = self._ordered_sequence(tensor_type)
        lengths = list(map(len, ordered))
        padded_tensor = rnn_utils.pad_sequence(ordered)
        return padded_tensor, lengths

    def test_type_casts(self):
        """Test type casting of `PackedSequence` against type casting of tensor"""
        for _, (input_type, _) in self._type_by_name.items():
            for expected_type_str, (_, cast_str) in self._type_by_name.items():
                for enforce_sorted in [True, False]:
                    padded, lengths = self._padded_sequence(input_type)
                    packed = rnn_utils.pack_padded_sequence(
                        padded, lengths, enforce_sorted=enforce_sorted)
                    # Apply cast to `PackedSequence` instance and unpack
                    masked = getattr(packed, cast_str)()
                    unpacked, lengths_out = rnn_utils.pad_packed_sequence(masked)
                    self.assertEqual(unpacked.type(), expected_type_str)

    def test_wrong_order(self):
        a = torch.ones(25, 300)
        b = torch.ones(22, 300)
        b_a = rnn_utils.pad_sequence([b, a])
        self.assertRaises(
            RuntimeError,
            lambda: rnn_utils.pack_padded_sequence(b_a, [22, 25], enforce_sorted=True))

    def test_total_length(self):
        padded, lengths = self._padded_sequence(torch.FloatTensor)
        max_length = max(lengths)
        packed = rnn_utils.pack_padded_sequence(padded, lengths)
        # test ValueError if total_length < max_length
        for total_length in (-1, 0, max_length - 1):
            for batch_first in (True, False):
                def err_fn():
                    rnn_utils.pad_packed_sequence(packed, batch_first=batch_first,
                                                  total_length=total_length)
            self.assertRaisesRegex(ValueError,
                                   r'Expected total_length to be at least the '
                                   r'length of the longest sequence in input',
                                   err_fn)
        # test that pad_packed_sequence returns results of correct length
        for batch_first in (True, False):
            no_extra_pad, _ = rnn_utils.pad_packed_sequence(packed, batch_first=batch_first)
            for total_length_delta in (0, 1, 8):
                total_length = max_length + total_length_delta
                unpacked, lengths_out = rnn_utils.pad_packed_sequence(packed, batch_first=batch_first,
                                                                      total_length=total_length)
                self.assertEqual(lengths, lengths_out)
                self.assertEqual(unpacked.size(1 if batch_first else 0), total_length)
                if total_length_delta == 0:
                    ref_output = no_extra_pad
                elif batch_first:
                    extra_pad = no_extra_pad.new_zeros(self.batch_size, total_length_delta)
                    ref_output = torch.cat([no_extra_pad, extra_pad], 1)
                else:
                    extra_pad = no_extra_pad.new_zeros(total_length_delta, self.batch_size)
                    ref_output = torch.cat([no_extra_pad, extra_pad], 0)
                self.assertEqual(unpacked, ref_output)

    def test_to(self):
        for enforce_sorted in (True, False):
            padded, lengths = self._padded_sequence(torch.IntTensor)
            a = rnn_utils.pack_padded_sequence(
                padded, lengths, enforce_sorted=enforce_sorted).cpu()

            self.assertIs(a, a.to('cpu'))
            self.assertIs(a, a.cpu())
            self.assertIs(a, a.to('cpu', dtype=torch.int32))
            self.assertEqual(a.long(), a.to(torch.int64))

            if torch.cuda.is_available():
                for cuda in ['cuda', 'cuda:0' if torch.cuda.device_count() == 1 else 'cuda:1']:
                    b = a.cuda(device=cuda)
                    self.assertIs(b, b.to(cuda))
                    self.assertIs(b, b.cuda())
                    self.assertEqual(a, b.to('cpu'))
                    self.assertEqual(b, a.to(cuda))
                    self.assertEqual(a, b.to('cpu', dtype=torch.int32))
                    self.assertIs(b, b.to(dtype=torch.int32))
                    self.assertEqual(b.long(), b.to(dtype=torch.int64))


def _assertGradAndGradgradChecks(test_case, apply_fn, inputs):
    # call assert function rather than returning a bool since it's nicer
    # if we get whether this failed on the gradcheck or the gradgradcheck.
    test_case.assertTrue(gradcheck(apply_fn, inputs))
    test_case.assertTrue(gradgradcheck(apply_fn, inputs))


class InputVariableMixin(object):
    def _get_input(self):
        input = TestBase._get_input(self, False)

        def map_variables(i):
            if isinstance(i, torch.Tensor):
                if i.is_floating_point():
                    i.requires_grad = True
                return i
            else:
                return type(i)(map_variables(elem) for elem in i)

        return map_variables(input)


class NewModuleTest(InputVariableMixin, ModuleTest):
    def __init__(self, *args, **kwargs):
        super(NewModuleTest, self).__init__(*args, **kwargs)
        self.cudnn = kwargs.get('cudnn', False)
        self.check_inplace = kwargs.get('check_inplace', False)
        self.check_gradgrad = kwargs.get('check_gradgrad', True)
        self.skip_double = kwargs.get('skip_double', False)

    def _do_test(self, test_case, module, input):
        test_case.check_jacobian(module, input, self.jacobian_input)

        if self.check_gradgrad:
            # could probably unify check_jacobian above with this.
            params = tuple(x for x in module.parameters())
            _assertGradAndGradgradChecks(test_case,
                                         lambda x, *args, **kw: test_case._forward(module, x), (input,) + params)

        # check if module can be printed
        module.__repr__()

        if self.check_inplace:
            # check if the inplace variant of the module gives the same result
            # as the out-of-place

            module_ip = self.constructor(*self.constructor_args, inplace=True)

            input_version = input._version
            with freeze_rng_state():
                output = module(input)
            test_case.assertEqual(input._version, input_version)

            input_ip = deepcopy(input)
            input_ip_clone = input_ip.clone()
            with freeze_rng_state():
                output_ip = module_ip(input_ip_clone)
            test_case.assertNotEqual(input_ip_clone._version, input_version)
            test_case.assertEqual(output, output_ip)
            grad = output.data.clone().normal_()
            input.grad.data.zero_()
            output.backward(grad)
            output_ip.backward(grad)
            test_case.assertEqual(input.grad, input_ip.grad)

        if isinstance(input, torch.LongTensor) and TEST_CUDA:
            # check that cuda() moves module parameters to correct GPU device,
            # and that float() casts parameters correctly

            input = input.cuda()
            module.float().cuda()
            module(input)
            for p in module.parameters():
                test_case.assertIsInstance(p, torch.cuda.FloatTensor)
                test_case.assertEqual(p.get_device(), 0)

            if torch.cuda.device_count() > 1:
                input = input.cuda(1)
                module.cuda(1)
                with torch.cuda.device(1):
                    module(input)
                for p in module.parameters():
                    test_case.assertIsInstance(p, torch.cuda.FloatTensor)
                    test_case.assertEqual(p.get_device(), 1)
        else:
            # check that float()/double() casters work correctly

            # to float
            if not isinstance(input, torch.LongTensor):
                input = input.float()
            module.float()
            module(input)
            for p in module.parameters():
                test_case.assertIsInstance(p, torch.FloatTensor)

            # and back to double
            if not isinstance(input, torch.LongTensor):
                input = input.double()
            module.double()
            module(input)
            for p in module.parameters():
                test_case.assertIsInstance(p, torch.DoubleTensor)

            if TEST_CUDA and self.should_test_cuda:
                # check that cuda() moves module parameters to correct GPU device,
                # and that float() casts parameters correctly

                # to GPU0
                input = input.float().cuda()
                module.float().cuda()
                module(input)
                for p in module.parameters():
                    test_case.assertIsInstance(p, torch.cuda.FloatTensor)
                    test_case.assertEqual(p.get_device(), 0)

                # to CPU
                input = input.cpu()
                module.cpu()
                module(input)
                for p in module.parameters():
                    test_case.assertIsInstance(p, torch.FloatTensor)

                # back to GPU0
                input = input.cuda()
                module.cuda()
                module(input)
                for p in module.parameters():
                    test_case.assertIsInstance(p, torch.cuda.FloatTensor)
                    test_case.assertEqual(p.get_device(), 0)

                # test that forwards of module runs correctly without cuDNN
                if self.cudnn:
                    with torch.backends.cudnn.flags(enabled=False):
                        module(input)
                        for p in module.parameters():
                            test_case.assertIsInstance(p, torch.cuda.FloatTensor)
                            test_case.assertEqual(p.get_device(), 0)

                if torch.cuda.device_count() >= 2:
                    # test cross-GPU transfer works
                    # to GPU1
                    input = input.cuda(1)
                    module.cuda(1)
                    with torch.cuda.device(1):
                        module(input)
                    for p in module.parameters():
                        test_case.assertIsInstance(p, torch.cuda.FloatTensor)
                        test_case.assertEqual(p.get_device(), 1)

                if not self.skip_double:
                    # test double()
                    input = input.double().cuda()
                    module.double().cuda()
                    module(input)
                    for p in module.parameters():
                        test_case.assertIsInstance(p, torch.cuda.DoubleTensor)
                        test_case.assertEqual(p.get_device(), 0)

                # test half()
                input = input.half().cuda()
                module.half().cuda()
                module(input)
                for p in module.parameters():
                    test_case.assertIsInstance(p, torch.cuda.HalfTensor)
                    test_case.assertEqual(p.get_device(), 0)

    def _get_target(self):
        return self._get_arg('target', False)

    @property
    def constructor_args(self):
        return self._get_arg('constructor_args', False)


class NewCriterionTest(InputVariableMixin, CriterionTest):
    # TODO: check that criterions don't ignore grad_output

    def __init__(self, *args, **kwargs):
        super(NewCriterionTest, self).__init__(*args, **kwargs)
        self.check_gradgrad = kwargs.get('check_gradgrad', True)
        self.check_half = kwargs.get('check_half', True)
        self.convert_target = kwargs.get('convert_target', True)

    def _do_extra_tests(self, test_case, module, input, target):
        if not self.check_gradgrad:
            return

        test_case.assertFalse(target.requires_grad)

        params = tuple(x for x in module.parameters())
        if not isinstance(input, tuple):
            inputs = (input,) + params

            def apply_fn(input, *params):
                return module(input, target)
        else:
            inputs = input + params

            def apply_fn(input1, input2, *params):
                return module(input1, input2, target)

        # TODO: we don't pass `target` as part of inputs because we don't
        # currently compute the gradient w.r.t. target for loss functions.
        gradcheck(apply_fn, inputs)
        gradgradcheck(apply_fn, inputs)

    def test_cuda(self, test_case, dtype=None, extra_args=None):
        def convert_dtype(obj, dtype, requires_grad=False):
            if isinstance(obj, torch.Tensor):
                return obj.detach().to(dtype=dtype).requires_grad_(requires_grad)
            elif isinstance(obj, torch.Tensor):
                return obj.to(dtype)
            elif isinstance(obj, tuple):
                return tuple(convert_dtype(o, dtype, requires_grad) for o in obj)
            else:
                return obj

        if not TEST_CUDA or not self.should_test_cuda:
            raise unittest.SkipTest('Excluded from CUDA tests')
        try:
            cpu_input = self._get_input()
            cpu_target = self._get_target()
            cpu_module = self.constructor(*self.constructor_args)
            gpu_module = self.constructor(*self.constructor_args)

            # Convert input, target and module parameters to dtype
            if dtype is not None:
                cpu_input = convert_dtype(cpu_input, dtype, True)
                # NLLLoss requires target to be LongTensor
                if not isinstance(cpu_target, torch.LongTensor) and self.convert_target:
                    cpu_target = convert_dtype(cpu_target, dtype)
                cpu_module.type(dtype)
                gpu_module.type(dtype)

            # GPU setup
            gpu_input = to_gpu(cpu_input)
            gpu_target = to_gpu(cpu_target)
            gpu_module.cuda()

            # torch.HalfTensor doesn't support most operations, converting back to default
            if dtype == torch.half:
                cpu_input = self._get_input()
                cpu_target = self._get_target()
                # Loss modules with weights require consistent input/module weight types
                cpu_module = self.constructor(*self.constructor_args)

            cpu_output = test_case._forward_criterion(cpu_module, cpu_input, cpu_target, extra_args=extra_args)
            gpu_output = test_case._forward_criterion(gpu_module, gpu_input, gpu_target, extra_args=extra_args)
            # dtype can be None, so set precision in this way instead of a precision map
            test_case.assertEqual(cpu_output, gpu_output, 1e-1 if dtype == torch.half else 4e-4)

            cpu_gradInput = test_case._backward_criterion(cpu_module, cpu_input, cpu_target, extra_args=extra_args)
            gpu_gradInput = test_case._backward_criterion(gpu_module, gpu_input, gpu_target, extra_args=extra_args)
            test_case.assertEqual(cpu_gradInput, gpu_gradInput, 1e-1 if dtype == torch.half else 4e-4)
        except NotImplementedError:
            pass

    def _get_target(self):
        return self._get_arg('target', False)

    @property
    def constructor_args(self):
        return self._get_arg('constructor_args', False)

    @property
    def extra_args(self):
        return self._get_arg('extra_args', False)

class TestAvgPool(TestCase):
    def _sum_pool2d(self, x, kernel_size):
        windows = torch.nn.functional.unfold(x, kernel_size=kernel_size, stride=kernel_size)
        return torch.sum(windows, dim=1)

    def _sum_pool3d(self, x, kernel_size):
        # Because unfold does not support 3D sliding window we will split tensor to multiple tensors and calculate sum
        h = kernel_size[0]
        splited_x = [t.sum(0) for t in x.split(h) if t.size(0) == h]
        # sum_pool2d assumes tensor in (1, 1, n, m) view, so unsqueeze two times
        splited_x = [self._sum_pool2d(t.unsqueeze(0).unsqueeze(0), kernel_size[1:]) for t in splited_x]
        joined_x = torch.cat(splited_x)
        return joined_x.view(1, joined_x.numel())

    def _avg_pool2d(self, x, kernel_size):
        size = reduce((lambda x, y: x * y), kernel_size)
        return self._sum_pool2d(x, kernel_size) / size

    def _avg_pool3d(self, x, kernel_size):
        size = reduce((lambda x, y: x * y), kernel_size)
        return self._sum_pool3d(x, kernel_size) / size

    def test_doubletensor_avg_pool2d(self):
        n, m = 5, 8
        input = torch.rand(1, 1, n, m)
        for i in range(1, n + 1):
            for j in range(1, m + 1):
                actual = torch.nn.functional.avg_pool2d(input[0], (i, j))
                actual = actual.view(1, actual.numel())
                expected = self._avg_pool2d(input, (i, j))
                self.assertTrue(torch.allclose(actual, expected, rtol=0, atol=1e-5))

    def test_avg_pool2d_with_zero_divisor(self):
        self.assertRaisesRegex(RuntimeError, "divisor must be not zero",
                               lambda: torch.nn.functional.avg_pool2d(torch.zeros(3, 3, 3), (2, 2), divisor_override=0))

    def test_doubletensor_avg_pool2d_with_divisor(self):
        n, m = 3, 3
        input = torch.rand(1, 1, n, m)
        for i in range(1, n + 1):
            for j in range(1, m + 1):
                for divisor in [1, 7, i * j]:
                    actual = torch.nn.functional.avg_pool2d(input[0], (i, j), divisor_override=divisor)
                    actual = actual.view(1, actual.numel())
                    expected = self._sum_pool2d(input, (i, j)) / divisor
                    self.assertTrue(torch.allclose(actual, expected, rtol=0, atol=1e-5))

    def test_doubletensor_avg_pool3d(self):
        h, w, d = 5, 6, 7
        input = torch.rand(h, w, d)
        for i in range(1, h + 1):
            for j in range(1, w + 1):
                for k in range(1, d + 1):
                    actual = torch.nn.functional.avg_pool3d(input.unsqueeze(0), (i, j, k))
                    actual = actual.view(1, actual.numel())
                    expected = self._avg_pool3d(input, (i, j, k))
                    self.assertTrue(torch.allclose(actual, expected, rtol=0, atol=1e-5))

    def test_doubletensor_avg_pool3d_with_divisor(self):
        h, w, d = 6, 5, 7
        input = torch.rand(h, w, d)
        for i in range(1, h + 1):
            for j in range(1, w + 1):
                for k in range(1, d + 1):
                    for divisor in [1, 7, i * j]:
                        actual = torch.nn.functional.avg_pool3d(input.unsqueeze(0), (i, j, k), divisor_override=divisor)
                        actual = actual.view(1, actual.numel())
                        expected = self._sum_pool3d(input, (i, j, k)) / divisor
                        self.assertTrue(torch.allclose(actual, expected, rtol=0, atol=1e-5))

    def test_avg_pool3d_with_zero_divisor(self):
        self.assertRaisesRegex(RuntimeError, "divisor must be not zero",
                               lambda: torch.nn.functional.avg_pool3d(torch.zeros(3, 3, 3, 3), (2, 2, 2), divisor_override=0))

class TestNN(NNTestCase):
    _do_cuda_memory_leak_check = True
    _do_cuda_non_default_stream = True

    def _forward(self, module, input):
        with freeze_rng_state():
            return module(input)

    def _backward(self, module, input, output, grad_output, create_graph=False):
        output.backward(grad_output, retain_graph=True, create_graph=create_graph)
        if input.grad is None:
            return None
        return input.grad.data

    def _forward_criterion(self, criterion, input, target, extra_args=None):
        if extra_args is None:
            extra_args = tuple()
        if isinstance(input, tuple):
            args = input + (target,) + extra_args
            output = criterion(*args)
        else:
            output = criterion(input, target, *extra_args)
        return output

    def _backward_criterion(self, criterion, input, target, gradOutput=None, extra_args=None):
        if extra_args is None:
            extra_args = tuple()
        input_tuple = input if isinstance(input, tuple) else (input,)
        for i in input_tuple:
            if i.grad is not None:
                i.grad.data.zero_()
        args = input_tuple + (target,) + extra_args
        if gradOutput is None:
            gradOutput = torch.ones(())
        criterion(*args).backward(gradOutput.type_as(input_tuple[0]))
        if isinstance(input, tuple):
            return tuple(map(lambda i: i.grad.data, input))
        else:
            return input.grad.data

    def _zero_grad_parameters(self, module):
        for p in module.parameters():
            if p.grad is not None:
                with torch.no_grad():
                    p.grad.zero_()
                p.grad.detach_()

    def _get_parameters(self, module):
        params = []
        d_params = []
        for p in module.parameters():
            params.append(p)
            d_params.append(p.grad)
        return params, d_params

    def _create_basic_net(self):
        class Layer(nn.Module):
            def __init__(self):
                super(Layer, self).__init__()
                self.layer_dummy_param = Parameter(torch.Tensor(3, 5))
                self.register_buffer('layer_dummy_buf', torch.zeros(1, 3, 3, 7))

        class Net(nn.Module):
            def __init__(self):
                super(Net, self).__init__()
                self.l1 = Layer()
                self.dummy_param = Parameter(torch.Tensor(3, 5))
                self.register_buffer('dummy_buf', torch.zeros(7, 3, 3, 1))

        l = Layer()
        n = Net()
        s = nn.Sequential(n, n)

        return l, n, s

    @contextlib.contextmanager
    def _compatible_subtest(self, **kwargs):
        # Added for subtest compatibility with Python 2
        if PY3:
            with self.subTest(**kwargs):
                yield
        else:
            yield

    def test_requires_grad_(self):
        m = self._create_basic_net()[-1]
        assert len(list(m.buffers())) > 0, 'invalid test'
        assert all(not b.requires_grad for b in m.buffers()) > 0, 'invalid test'
        assert len(list(m.parameters())) > 0, 'invalid test'
        assert all(p.requires_grad for p in m.parameters()) > 0, 'invalid test'
        for requires_grad in (False, True):
            self.assertIs(m.requires_grad_(requires_grad), m)
            for p in m.parameters():
                self.assertEqual(p.requires_grad, requires_grad)
            for b in m.buffers():
                self.assertFalse(b.requires_grad)

    def test_module_backcompat(self):
        from torch.serialization import SourceChangeWarning
        path = download_file('https://download.pytorch.org/test_data/linear.pt')
        with warnings.catch_warnings():
            warnings.simplefilter('ignore', SourceChangeWarning)
            m = torch.load(path)
        input = torch.randn(2, 3, dtype=torch.float)
        self.assertEqual(m(input).size(), (2, 5))

    def test_conv_backcompat(self):
        from torch.serialization import SourceChangeWarning
        # This file was generated by running on PyTorch 1.0.1 on Python 2:
        #
        #     import torch
        #     from torch import nn
        #     m = nn.Conv2d(1, 1, 1)
        #     torch.save(m, 'legacy_conv2d.pt')
        #
        # NB: This Pickle also contains some Unicode data!
        path = download_file('https://download.pytorch.org/test_data/legacy_conv2d.pt')
        with warnings.catch_warnings():
            warnings.simplefilter('ignore', SourceChangeWarning)
            if sys.version_info[0] == 2:
                m = torch.load(path)
            else:
                m = torch.load(path, encoding='utf-8')
        input = torch.randn((1, 1, 1, 1), dtype=torch.float)
        self.assertEqual(m(input).size(), (1, 1, 1, 1))

    def test_share_memory(self):
        class Net(nn.Module):
            def __init__(self):
                super(Net, self).__init__()
                self.p = nn.Parameter(torch.eye(5))
                self.par = nn.ParameterList()
                self.par.append(nn.Parameter(torch.randn(10)))

            def forward(self, inp):
                # NB: dead code
                return inp.clone()

        net = Net()
        for p in net.parameters():
            self.assertFalse(p.storage().is_shared())
        for b in net.buffers():
            self.assertFalse(b.storage().is_shared())
        net.share_memory()
        for p in net.parameters():
            self.assertTrue(p.storage().is_shared())
        for b in net.buffers():
            self.assertTrue(b.storage().is_shared())

    def test_hooks(self):
        module = nn.Sigmoid()
        input = torch.ones(5, 5, requires_grad=True)

        counter = {
            'forwards': 0,
            'backwards': 0
        }

        def fw_hook(inc, h_module, input, output):
            self.assertIsInstance(input, tuple)
            self.assertTrue(isinstance(output, torch.Tensor))
            self.assertTrue(h_module is module)
            self.assertEqual(input[0].data, torch.ones(5, 5))
            self.assertEqual(output.data, torch.Tensor(5, 5).fill_(1 / (1 + 1 / math.e)))
            counter['forwards'] += inc

        def bw_hook(inc, h_module, grad_input, grad_output):
            self.assertIsInstance(grad_input, tuple)
            self.assertIsInstance(grad_output, tuple)
            self.assertTrue(h_module is module)
            self.assertEqual(grad_output[0].data, torch.ones(5, 5) * 2)
            counter['backwards'] += inc

        test_fwd = module.register_forward_hook(lambda *args: fw_hook(1, *args))

        module(input)
        module(input)
        self.assertEqual(counter['forwards'], 2)
        self.assertEqual(counter['backwards'], 0)

        test_bwd = module.register_backward_hook(
            lambda *args: bw_hook(1, *args))

        output = module(input)
        self.assertEqual(counter['forwards'], 3)
        self.assertEqual(counter['backwards'], 0)

        output.backward(torch.ones(5, 5) * 2, retain_graph=True)
        self.assertEqual(counter['forwards'], 3)
        self.assertEqual(counter['backwards'], 1)

        output.backward(torch.ones(5, 5) * 2, retain_graph=True)
        self.assertEqual(counter['forwards'], 3)
        self.assertEqual(counter['backwards'], 2)

        test2_fwd = module.register_forward_hook(lambda *args: fw_hook(2, *args))

        output = module(input)
        self.assertEqual(counter['forwards'], 6)
        self.assertEqual(counter['backwards'], 2)

        test2_bwd = module.register_backward_hook(lambda *args: bw_hook(2, *args))

        module(input).backward(torch.ones(5, 5) * 2)
        self.assertEqual(counter['forwards'], 9)
        self.assertEqual(counter['backwards'], 5)

        test2_bwd.remove()

        module(input).backward(torch.ones(5, 5) * 2)
        self.assertEqual(counter['forwards'], 12)
        self.assertEqual(counter['backwards'], 6)

        test2_fwd.remove()

        module(input).backward(torch.ones(5, 5) * 2)
        self.assertEqual(counter['forwards'], 13)
        self.assertEqual(counter['backwards'], 7)

        test_fwd.remove()
        test_bwd.remove()

    def test_hook_cpp(self):
        counter = [0]
        bn = nn.BatchNorm1d(5)

        def hook(module, grad_inputs, grad_outputs):
            counter[0] += 1
            self.assertEqual(len(grad_inputs), 3)
            self.assertEqual(len(grad_outputs), 1)
            self.assertEqual(module, bn)

        bn.register_backward_hook(hook)
        output = bn(torch.randn(5, 5, requires_grad=True))
        output.sum().backward()

    def test_hook_fail(self):
        module = nn.Sigmoid()
        input = torch.randn(5, 5, requires_grad=True)

        def bw_fail1(self, grad_input, grad_output):
            return grad_input[:-1]

        def bw_fail2(self, grad_input, grad_output):
            return grad_input + (torch.randn(2, 2),)

        with module.register_backward_hook(bw_fail1):
            with self.assertRaises(RuntimeError) as err:
                module(input).sum().backward()
            self.assertIn("bw_fail", err.exception.args[0])
            self.assertIn("got 0, but expected 1", err.exception.args[0])

        with module.register_backward_hook(bw_fail2):
            with self.assertRaises(RuntimeError) as err:
                module(input).sum().backward()
            self.assertIn("bw_fail2", err.exception.args[0])
            self.assertIn("got 2, but expected 1", err.exception.args[0])

    def test_hook_writeable(self):
        module = nn.Linear(5, 5)
        input = torch.randn(5, 5, requires_grad=True)

        def bw_hook(module, grad_input, grad_output):
            for grad in grad_input:
                self.assertTrue(isinstance(grad, torch.Tensor))
            for grad in grad_output:
                self.assertTrue(isinstance(grad, torch.Tensor))
            return tuple(gi * 2 for gi in grad_input)

        module.register_backward_hook(bw_hook)
        module(input).backward(torch.ones(5, 5))
        expected_grad = torch.ones(5, 5).mm(module.weight.data) * 2
        self.assertEqual(input.grad.data, expected_grad)

    def test_hook_mutations(self):
        module = nn.Linear(5, 5)
        input = torch.randn(5, 5, requires_grad=True)

        def forward_pre_hook(m, input):
            return torch.nn.functional.relu(input[0])

        def forward_hook(m, input, output):
            return -output

        module.register_forward_pre_hook(forward_pre_hook)
        module.register_forward_hook(forward_hook)
        output = module(input)
        expected_res = -torch.nn.functional.linear(torch.nn.functional.relu(input), module.weight, module.bias)
        self.assertEqual(output, expected_res)
        output.backward(torch.ones(5, 5) * 2, retain_graph=True)
        mask = (input > 0).double()
        expected_grad = -torch.ones(5, 5).mm(module.weight.data) * 2 * mask
        self.assertEqual(input.grad, expected_grad)



    def test_to(self):
        m = nn.Linear(3, 5)
        self.assertIs(m, m.to('cpu'))
        self.assertIs(m, m.to('cpu', dtype=torch.float32))
        self.assertEqual(m.double(), m.to(torch.float64))
        self.assertRaises(RuntimeError, lambda: m.to('cpu', copy=True))

        if torch.cuda.is_available():
            for cuda in ['cuda', 'cuda:0' if torch.cuda.device_count() == 1 else 'cuda:1']:
                m2 = m.cuda(device=cuda)
                self.assertIs(m2, m2.to(cuda))
                self.assertEqual(m, m2.to('cpu'))
                self.assertEqual(m2, m.to(cuda))
                self.assertIs(m2, m2.to(dtype=torch.float32))
                self.assertEqual(m2.double(), m2.to(dtype=torch.float64))

    def test_zero_grad(self):
        i = torch.randn(2, 5, requires_grad=True)
        module = nn.Linear(5, 5)
        for p in module.parameters():
            p.requires_grad = False
        module.zero_grad()

        module.weight.requires_grad = True
        module.zero_grad()
        self.assertIsNone(module.weight.grad)  # uninitialized grad

        module(i).sum().backward()
        self.assertIsNotNone(module.weight.grad)
        self.assertGreater(module.weight.grad.data.abs().sum(), 0)
        module.zero_grad()
        self.assertEqual(module.weight.grad.data, module.weight.data.clone().zero_())

        module.bias.requires_grad = True
        module.zero_grad()
        self.assertIsNotNone(module.weight.grad)
        self.assertIsNone(module.bias.grad)
        module(i).sum().backward()
        self.assertIsNotNone(module.weight.grad)
        self.assertIsNotNone(module.bias.grad)
        self.assertGreater(module.weight.grad.data.abs().sum(), 0)
        self.assertGreater(module.bias.grad.data.abs().sum(), 0)
        module.zero_grad()
        self.assertEqual(module.weight.grad.data, module.weight.data.clone().zero_())
        self.assertEqual(module.bias.grad.data, module.bias.data.clone().zero_())

    def test_no_grad(self):
        for dtype in [torch.bfloat16, torch.float, torch.double]:
            module = nn.Conv2d(2, 5, kernel_size=3, padding=1).to(dtype)
            input = torch.randn(1, 2, 10, 10).to(dtype)
            x = input
            y = input.clone()

            output = module(x)
            self.assertTrue(output.requires_grad)
            output.backward(torch.ones(1, 5, 10, 10))

            with torch.no_grad():
                output2 = module(y)
                self.assertFalse(output2.requires_grad)
                self.assertRaises(RuntimeError, lambda: output2.backward(torch.ones(1, 5, 10, 10)))

    def test_invalid_conv1d(self):
        for dtype in [torch.bfloat16, torch.float, torch.double]:
            module = nn.Conv1d(in_channels=3, out_channels=33, kernel_size=10, stride=1, bias=True).to(dtype)
            input = torch.randn(1, 3, 4).to(dtype)
            with self.assertRaisesRegex(RuntimeError,
                                        r'Calculated padded input size per channel: \(4\). ' +
                                        r'Kernel size: \(10\). Kernel size can\'t be greater than actual input size'):
                module(input)

            # Negative stride check
            module = nn.Conv1d(in_channels=3, out_channels=6, kernel_size=3, stride=-1, bias=True).to(dtype)
            input = torch.randn(1, 3, 4).to(dtype)
            with self.assertRaisesRegex(RuntimeError, 'non-positive stride is not supported'):
                module(input)

    def test_mismatch_shape_conv2d(self):
        x = torch.randn(1, 10, 1, 28, 28)
        w = torch.randn(6, 1, 5, 5)

        with self.assertRaisesRegex(RuntimeError,
                                    r'Expected 4-dimensional input for 4-dimensional weight 6 1 5 5,' +
                                    r' but got 5-dimensional input of size \[1, 10, 1, 28, 28\] instead'):

            F.conv2d(x, w)

    def test_invalid_conv2d(self):
        for dtype in [torch.bfloat16, torch.float, torch.double]:
            module = torch.nn.Conv2d(1, 1, kernel_size=3, dilation=2, stride=2).to(dtype)
            input = torch.empty(1, 1, 4, 4).to(dtype)
            self.assertRaises(RuntimeError, lambda: module(input))

            module = nn.Conv2d(in_channels=3, out_channels=33, kernel_size=10, stride=1, bias=True)
            input = torch.randn(1, 3, 1, 1)
            with self.assertRaisesRegex(RuntimeError,
                                        r'Calculated padded input size per channel: \(1 x 1\). ' +
                                        r'Kernel size: \(10 x 10\). Kernel size can\'t be greater than actual input size'):
                module(input)

            # Negative stride check
            module = nn.Conv2d(in_channels=3, out_channels=6, kernel_size=4, stride=-1, bias=True).to(dtype)
            input = torch.randn(1, 3, 4, 4).to(dtype)
            with self.assertRaisesRegex(RuntimeError, 'non-positive stride is not supported'):
                module(input)

            # Zero stride check
            module = nn.Conv2d(in_channels=3, out_channels=6, kernel_size=4, stride=0, bias=True).to(dtype)
            input = torch.randn(1, 3, 4, 4).to(dtype)
            with self.assertRaisesRegex(RuntimeError, 'non-positive stride is not supported'):
                module(input)

    def test_invalid_conv3d(self):
        for dtype in [torch.bfloat16, torch.float, torch.double]:
            module = torch.nn.Conv3d(1, 1, kernel_size=3, dilation=2, stride=2).to(dtype)
            input = torch.empty(1, 1, 4, 4, 4).to(dtype)
            self.assertRaises(RuntimeError, lambda: module(input))

            # Negative stride check
            module = torch.nn.Conv3d(1, 1, kernel_size=3, stride=-2)
            input = torch.empty(1, 1, 4, 4, 4)
            with self.assertRaisesRegex(RuntimeError, 'non-positive stride is not supported'):
                module(input)

    def _test_alpha_dropout(self, cls, input):
        mean = input.mean()
        std = input.std()

        for p in [0.2, 0.5, 0.8]:
            module = cls(p)
            input_var = input.detach().clone().requires_grad_()
            output = module(input_var)
            # output mean should be close to input mean
            self.assertLess(abs(output.data.mean() - mean), 0.1)
            # output std should be close to input std
            self.assertLess(abs(output.data.std() - std), 0.1)
            output.backward(input)

    def test_parameters_and_named_parameters(self):
        def names(named_parameters):
            return [k for k, _ in named_parameters]

        l, n, s = self._create_basic_net()

        self.assertEqual(len(list(l.parameters())), 1)
        self.assertEqual(
            names(l.named_parameters()),
            ['layer_dummy_param'])

        self.assertEqual(len(list(n.parameters())), 2)
        self.assertEqual(
            names(n.named_parameters()),
            ['dummy_param', 'l1.layer_dummy_param'])

        self.assertEqual(len(list(n.parameters(recurse=False))), 1)
        self.assertEqual(
            names(n.named_parameters(recurse=False)),
            ['dummy_param'])

        self.assertEqual(len(list(s.parameters())), 2)
        self.assertEqual(
            names(s.named_parameters()),
            ['0.dummy_param', '0.l1.layer_dummy_param'])

    def test_buffers_and_named_buffers(self):
        def names(named_buffers):
            return [k for k, _ in named_buffers]

        l, n, s = self._create_basic_net()

        self.assertEqual(len(list(l.buffers())), 1)
        self.assertEqual(
            names(l.named_buffers()),
            ['layer_dummy_buf'])

        self.assertEqual(len(list(n.buffers())), 2)
        self.assertEqual(
            names(n.named_buffers()),
            ['dummy_buf', 'l1.layer_dummy_buf'])

        self.assertEqual(len(list(n.buffers(recurse=False))), 1)
        self.assertEqual(
            names(n.named_buffers(recurse=False)),
            ['dummy_buf'])

        self.assertEqual(len(list(s.buffers())), 2)
        self.assertEqual(
            names(s.named_buffers()),
            ['0.dummy_buf', '0.l1.layer_dummy_buf'])

    def test_call_supports_python_dict_output(self):
        class Net(nn.Module):
            def __init__(self):
                super(Net, self).__init__()
                self.l1 = nn.Linear(10, 20)
                self.register_backward_hook(self.hook)
                self.check_backward_hook_flag = False

            def hook(self, module, grad_out, grad_in):
                self.check_backward_hook_flag = True

            def forward(self, inputs):
                return {"output": self.l1(inputs).sum()}

        net = Net()
        model_output = net(torch.randn([5, 10]))
        model_output["output"].backward()
        self.assertTrue(net.check_backward_hook_flag)

    def test_children(self):
        l1 = nn.Linear(2, 2)
        l2 = nn.Linear(2, 2)
        l3 = nn.Linear(2, 2)
        l4 = nn.Linear(2, 2)
        subnet = nn.Sequential(l3, l4)
        s = nn.Sequential(l1, l2, l1, l2, subnet)
        self.assertEqual(list(s.children()), [l1, l2, subnet])

    def test_dir(self):
        linear = nn.Linear(2, 2)
        linear._test_submodule = nn.Linear(2, 2)
        linear._test_parameter = Parameter(torch.Tensor(2, 2))
        linear.register_buffer('_test_buffer', torch.Tensor(2, 2))
        keys = dir(linear)
        self.assertIn('_test_submodule', keys)
        self.assertIn('_test_parameter', keys)
        self.assertIn('_test_buffer', keys)

        for key in keys:
            self.assertTrue(hasattr(linear, key))

    def test_repr(self):
        # no extra information or sub-modules
        empty_sequential = nn.Sequential()
        expected_repr_empty = 'Sequential()'
        self.assertEqual(repr(empty_sequential), expected_repr_empty)

        # one liner extra information
        linear = nn.Linear(1, 1)
        expected_repr_linear = 'Linear(in_features=1, out_features=1, bias=True)'
        self.assertEqual(repr(linear), expected_repr_linear)

        # sub-modules repr
        sequential = nn.Sequential(linear)
        expected_repr_sequential = 'Sequential(\n' \
            '  (0): Linear(in_features=1, out_features=1, bias=True)\n' \
            ')'
        self.assertEqual(repr(sequential), expected_repr_sequential)

    def test_dir_digit(self):
        model = nn.Sequential(nn.Linear(2, 2))
        keys = dir(model)
        self.assertNotIn('0', keys)

    def test_named_children(self):
        l1 = nn.Linear(2, 2)
        l2 = nn.Linear(2, 2)
        l3 = nn.Linear(2, 2)
        l4 = nn.Linear(2, 2)
        subnet = nn.Sequential(l3, l4)
        s = nn.Sequential()
        with self.assertRaises(KeyError):
            s.add_module('', l1)
        with self.assertRaises(KeyError):
            s.add_module('name.with.dot', l1)
        s.add_module('layer1', l1)
        s.add_module('layer2', l2)
        s.add_module('layer3', l1)
        s.add_module('layer4', l2)
        s.add_module('subnet', subnet)
        self.assertEqual(list(s.named_children()), [('layer1', l1), ('layer2', l2), ('subnet', subnet)])

    def test_modules(self):
        class Net(nn.Module):
            def __init__(self):
                super(Net, self).__init__()
                self.l1 = l
                self.l2 = l
                self.param = torch.empty(3, 5)

        l = nn.Linear(10, 20)
        n = Net()
        s = nn.Sequential(n, n, n, n)
        self.assertEqual(list(s.modules()), [s, n, l])

    def test_named_modules(self):
        class Net(nn.Module):
            def __init__(self):
                super(Net, self).__init__()
                self.l1 = l
                self.l2 = l
                self.param = torch.empty(3, 5)
                self.block = block
        l = nn.Linear(10, 20)
        l1 = nn.Linear(10, 20)
        l2 = nn.Linear(10, 20)
        block = nn.Sequential()
        block.add_module('linear1', l1)
        block.add_module('linear2', l2)
        n = Net()
        s = nn.Sequential(n, n, n, n)
        self.assertEqual(list(s.named_modules()), [('', s), ('0', n), ('0.l1', l),
                                                   ('0.block', block), ('0.block.linear1', l1),
                                                   ('0.block.linear2', l2)])

    def test_register_buffer_raises_error_if_name_is_not_string(self):
        m = nn.Module()
        expected_error = 'buffer name should be a string. Got '
        with self.assertRaisesRegex(TypeError, expected_error + 'int'):
            m.register_buffer(1, torch.rand(5))
        with self.assertRaisesRegex(TypeError, expected_error + 'NoneType'):
            m.register_buffer(None, torch.rand(5))

    def test_register_buffer_raises_error_if_attr_exists(self):
        m = nn.Module()
        m.attribute_name = 5
        with self.assertRaises(KeyError):
            m.register_buffer('attribute_name', torch.rand(5))

        del m.attribute_name
        m.register_parameter('attribute_name', nn.Parameter())
        with self.assertRaises(KeyError):
            m.register_buffer('attribute_name', torch.rand(5))

        del m.attribute_name
        m.add_module('attribute_name', nn.Module())
        with self.assertRaises(KeyError):
            m.register_buffer('attribute_name', torch.rand(5))

    def test_register_buffer_raises_error_if_not_tensor(self):
        m = nn.Module()
        with self.assertRaises(TypeError):
            m.register_buffer('attribute_name', 5)

    def test_register_buffer_allows_overwriting_with_same_name(self):
        m = nn.Module()
        buffer1 = torch.rand(5)
        buffer2 = buffer1 + 5
        buffer3 = None
        m.register_buffer('buffer_name', buffer1)
        self.assertEqual(m.buffer_name, buffer1)
        m.register_buffer('buffer_name', buffer2)
        self.assertEqual(m.buffer_name, buffer2)
        m.register_buffer('buffer_name', buffer3)
        self.assertEqual(m.buffer_name, buffer3)

    def test_register_parameter_raises_error_if_name_is_not_string(self):
        m = nn.Module()
        expected_error = 'parameter name should be a string. Got '
        with self.assertRaisesRegex(TypeError, expected_error + 'int'):
            m.register_parameter(1, nn.Parameter())
        with self.assertRaisesRegex(TypeError, expected_error + 'NoneType'):
            m.register_parameter(None, nn.Parameter())

    def test_register_parameter_raises_error_if_attr_exists(self):
        m = nn.Module()
        m.attribute_name = 5
        with self.assertRaises(KeyError):
            m.register_parameter('attribute_name', nn.Parameter())

        del m.attribute_name
        m.register_buffer('attribute_name', torch.rand(5))
        with self.assertRaises(KeyError):
            m.register_parameter('attribute_name', nn.Parameter())

        del m.attribute_name
        m.add_module('attribute_name', nn.Module())
        with self.assertRaises(KeyError):
            m.register_parameter('attribute_name', nn.Parameter())

    def test_register_parameter_allows_overwriting_with_same_name(self):
        m = nn.Module()
        param1 = nn.Parameter(torch.rand(5))
        param2 = nn.Parameter(param1.data + 5)
        param3 = None
        m.register_parameter('param_name', param1)
        self.assertEqual(m.param_name, param1)
        m.register_parameter('param_name', param2)
        self.assertEqual(m.param_name, param2)
        m.register_parameter('param_name', param3)
        self.assertEqual(m.param_name, param3)

    def test_add_module_raises_error_if_attr_exists(self):
        m = nn.Module()
        m.attribute_name = 5
        with self.assertRaises(KeyError):
            m.add_module('attribute_name', nn.Module())

        del m.attribute_name
        m.register_buffer('attribute_name', torch.rand(5))
        with self.assertRaises(KeyError):
            m.add_module('attribute_name', nn.Module())

        del m.attribute_name
        m.register_parameter('attribute_name', nn.Parameter())
        with self.assertRaises(KeyError):
            m.add_module('attribute_name', nn.Module())

    def test_Sequential_getitem(self):
        l1 = nn.Linear(10, 20)
        l2 = nn.Linear(20, 30)
        l3 = nn.Linear(30, 40)
        l4 = nn.Linear(40, 50)
        n = nn.Sequential(l1, l2, l3, l4)
        self.assertIs(n[0], l1)
        self.assertIs(n[1], l2)
        self.assertIs(n[2], l3)
        self.assertIs(n[3], l4)
        self.assertIs(n[torch.tensor(3, dtype=torch.int64)], l4)
        self.assertEqual(n[1:], nn.Sequential(l2, l3, l4))
        self.assertEqual(n[3:], nn.Sequential(l4))
        self.assertEqual(n[:-1], nn.Sequential(l1, l2, l3))
        self.assertEqual(n[:-3], nn.Sequential(l1))
        self.assertEqual(n[::-1], nn.Sequential(l4, l3, l2, l1))

    def test_Sequential_setitem(self):
        l1 = nn.Linear(10, 20)
        l2 = nn.Linear(20, 30)
        l3 = nn.Linear(30, 40)
        l4 = nn.Linear(40, 50)
        n = nn.Sequential(l1, l2, l3)
        n[0] = l4
        n[-1] = l4
        n[torch.tensor(1, dtype=torch.int16)] = l1
        self.assertIs(n[0], l4)
        self.assertIs(n[1], l1)
        self.assertIs(n[2], l4)

    def test_Sequential_setitem_named(self):
        l1 = nn.Linear(10, 20)
        l2 = nn.Linear(20, 30)
        l3 = nn.Linear(30, 40)
        l4 = nn.Linear(40, 50)
        n = nn.Sequential(OrderedDict([
            ('linear1', l1),
            ('linear2', l2),
            ('linear3', l3),
        ]))

        n[0] = l4
        n[-1] = l4
        self.assertEqual(n.linear1, l4)
        self.assertEqual(n.linear3, l4)

    def test_Sequential_delitem(self):
        l1 = nn.Linear(10, 20)
        l2 = nn.Linear(20, 30)
        l3 = nn.Linear(30, 40)
        l4 = nn.Linear(40, 50)
        n = nn.Sequential(l1, l2, l3, l4)
        del n[-1]
        self.assertEqual(n, nn.Sequential(l1, l2, l3))
        del n[1::2]
        self.assertEqual(n, nn.Sequential(l1, l3))

    def test_ModuleList(self):
        modules = [nn.ReLU(), nn.Linear(5, 5)]
        module_list = nn.ModuleList(modules)

        def check():
            self.assertEqual(len(module_list), len(modules))
            for m1, m2 in zip(modules, module_list):
                self.assertIs(m1, m2)
            for m1, m2 in zip(modules, module_list.children()):
                self.assertIs(m1, m2)
            for i in range(len(modules)):
                self.assertIs(module_list[i], modules[i])

        check()
        modules += [nn.Conv2d(3, 4, 3)]
        module_list += [modules[-1]]
        check()
        modules.insert(1, nn.Linear(3, 2))
        module_list.insert(1, modules[1])
        check()
        modules.append(nn.Tanh())
        module_list.append(modules[-1])
        check()
        next_modules = [nn.Linear(5, 5), nn.Sigmoid()]
        modules.extend(next_modules)
        module_list.extend(next_modules)
        check()
        modules[2] = nn.Conv2d(5, 3, 2)
        module_list[2] = modules[2]
        check()
        modules[-1] = nn.Conv2d(5, 2, 1)
        module_list[-1] = modules[-1]
        check()
        idx = torch.tensor(2, dtype=torch.int32)
        modules[2] = nn.Conv2d(5, 3, 2)
        module_list[idx] = modules[2]
        self.assertIs(module_list[idx], modules[2])
        check()
        self.assertEqual(module_list[1:], nn.ModuleList(modules[1:]))
        self.assertEqual(module_list[3:], nn.ModuleList(modules[3:]))
        self.assertEqual(module_list[:-1], nn.ModuleList(modules[:-1]))
        self.assertEqual(module_list[:-3], nn.ModuleList(modules[:-3]))
        self.assertEqual(module_list[::-1], nn.ModuleList(modules[::-1]))
        del module_list[-1]
        self.assertEqual(module_list, nn.ModuleList(modules[:-1]))
        del module_list[1::2]
        self.assertEqual(module_list, nn.ModuleList(modules[:-1][0::2]))

        with self.assertRaises(TypeError):
            module_list += nn.ReLU()
        with self.assertRaises(TypeError):
            module_list.extend(nn.ReLU())

        l1 = nn.Linear(1, 2)
        l2 = nn.Linear(2, 3)
        l3 = nn.Linear(3, 2)
        l4 = nn.Linear(2, 3)
        subnet = nn.Sequential(l3, l4)
        s = nn.Sequential(
            OrderedDict([
                ("layer1", l1),
                ("layer2", l2),
                ("layer3", l3),
                ("layer4", l4),
                ("subnet_layer", subnet)
            ])
        )
        modules = list(s.modules())
        module_list = nn.ModuleList()
        module_list.extend(s.modules())
        check()

    def test_ModuleDict(self):
        modules = OrderedDict([
            ('act', nn.ReLU()),
            ('conv', nn.Conv2d(10, 10, 5)),
            ('fc', nn.Linear(5, 5)),
        ])

        module_dict = nn.ModuleDict(modules)

        def check():
            self.assertEqual(len(module_dict), len(modules))
            for k1, m2 in zip(modules, module_dict.children()):
                self.assertIs(modules[k1], m2)
            for k1, k2 in zip(modules, module_dict):
                self.assertIs(modules[k1], module_dict[k2])
            for k in module_dict:
                self.assertIs(module_dict[k], modules[k])
            for k in module_dict.keys():
                self.assertIs(module_dict[k], modules[k])
            for k, v in module_dict.items():
                self.assertIs(modules[k], v)
            for k1, m2 in zip(modules, module_dict.values()):
                self.assertIs(modules[k1], m2)
            for k in modules.keys():
                self.assertTrue(k in module_dict)
        check()

        modules['conv'] = nn.Conv2d(3, 4, 3)
        module_dict['conv'] = modules['conv']
        check()

        next_modules = [
            ('fc2', nn.Linear(5, 5)),
            ('act', nn.Sigmoid()),
        ]
        modules.update(next_modules)
        module_dict.update(next_modules)
        check()

        next_modules = OrderedDict([
            ('fc3', nn.Linear(5, 5)),
            ('act2', nn.Sigmoid()),
        ])
        modules.update(next_modules)
        module_dict.update(next_modules)
        check()

        next_modules = {
            'fc4': nn.Linear(5, 5),
            'act3': nn.Sigmoid()
        }
        modules.update(sorted(next_modules.items()))
        module_dict.update(next_modules)
        check()

        del module_dict['fc']
        del modules['fc']
        check()

        with self.assertRaises(TypeError):
            module_dict.update(nn.ReLU())

        with self.assertRaises(TypeError):
            module_dict.update([nn.ReLU()])

        with self.assertRaises(ValueError):
            module_dict.update([[nn.ReLU()]])

        with self.assertRaises(TypeError):
            module_dict[1] = nn.ReLU()

        s = nn.Sequential(modules)
        module_dict = nn.ModuleDict(s.named_children())
        check()

        c = module_dict.pop('conv')
        self.assertIs(c, modules['conv'])
        modules.pop('conv')
        check()

        module_dict.clear()
        self.assertEqual(len(module_dict), 0)
        modules.clear()
        check()

    def test_ParameterList(self):
        def make_param():
            return Parameter(torch.randn(10, 10))
        parameters = [make_param(), make_param()]
        param_list = nn.ParameterList(parameters)

        def check():
            self.assertEqual(len(parameters), len(param_list))
            for p1, p2 in zip(parameters, param_list):
                self.assertIs(p1, p2)
            for p1, p2 in zip(parameters, param_list.parameters()):
                self.assertIs(p1, p2)
            for i in range(len(parameters)):
                self.assertIs(parameters[i], param_list[i])

        check()
        parameters += [make_param()]
        param_list += [parameters[-1]]
        check()
        parameters.append(make_param())
        param_list.append(parameters[-1])
        check()
        next_params = [make_param(), make_param()]
        parameters.extend(next_params)
        param_list.extend(next_params)
        check()
        parameters[2] = make_param()
        param_list[2] = parameters[2]
        check()
        parameters[-1] = make_param()
        param_list[-1] = parameters[-1]
        check()
        idx = torch.tensor(2, dtype=torch.int32)
        parameters[2] = make_param()
        param_list[idx] = parameters[2]
        self.assertIs(param_list[idx], parameters[2])
        check()
        self.assertEqual(param_list[1:], nn.ParameterList(parameters[1:]))
        self.assertEqual(param_list[3:], nn.ParameterList(parameters[3:]))
        self.assertEqual(param_list[:-1], nn.ParameterList(parameters[:-1]))
        self.assertEqual(param_list[:-3], nn.ParameterList(parameters[:-3]))
        self.assertEqual(param_list[::-1], nn.ParameterList(parameters[::-1]))

        with self.assertRaises(TypeError):
            param_list += make_param()
        with self.assertRaises(TypeError):
            param_list.extend(make_param())

        l1 = nn.Linear(1, 2)
        l2 = nn.Linear(2, 3)
        l3 = nn.Linear(3, 2)
        l4 = nn.Linear(2, 3)
        subnet = nn.Sequential(l3, l4)
        s = nn.Sequential(
            OrderedDict([
                ("layer1", l1),
                ("layer2", l2),
                ("layer3", l3),
                ("layer4", l4),
                ("subnet_layer", subnet)
            ])
        )
        parameters = list(s.parameters())
        param_list = nn.ParameterList()
        param_list.extend(s.parameters())
        check()

    def test_ParameterDict(self):
        parameters = OrderedDict([
            ('p1', Parameter(torch.randn(10, 10))),
            ('p2', Parameter(torch.randn(10, 10))),
            ('p3', Parameter(torch.randn(10, 10))),
        ])

        parameter_dict = nn.ParameterDict(parameters)

        def check():
            self.assertEqual(len(parameter_dict), len(parameters))
            for k1, m2 in zip(parameters, parameter_dict.parameters()):
                self.assertIs(parameters[k1], m2)
            for k1, k2 in zip(parameters, parameter_dict):
                self.assertIs(parameters[k1], parameter_dict[k2])
            for k in parameter_dict:
                self.assertIs(parameter_dict[k], parameters[k])
            for k in parameter_dict.keys():
                self.assertIs(parameter_dict[k], parameters[k])
            for k, v in parameter_dict.items():
                self.assertIs(v, parameters[k])
            for k1, m2 in zip(parameters, parameter_dict.values()):
                self.assertIs(parameters[k1], m2)
            for k in parameters.keys():
                self.assertTrue(k in parameter_dict)

        check()

        parameters['p4'] = Parameter(torch.randn(10, 10))
        parameter_dict['p4'] = parameters['p4']
        check()

        next_parameters = [
            ('p5', Parameter(torch.randn(10, 10))),
            ('p2', Parameter(torch.randn(10, 10))),
        ]
        parameters.update(next_parameters)
        parameter_dict.update(next_parameters)
        check()

        next_parameters = OrderedDict([
            ('p6', Parameter(torch.randn(10, 10))),
            ('p5', Parameter(torch.randn(10, 10))),
        ])
        parameters.update(next_parameters)
        parameter_dict.update(next_parameters)
        check()

        next_parameters = {
            'p8': Parameter(torch.randn(10, 10)),
            'p7': Parameter(torch.randn(10, 10))
        }
        parameters.update(sorted(next_parameters.items()))
        parameter_dict.update(next_parameters)
        check()

        del parameter_dict['p3']
        del parameters['p3']
        check()

        with self.assertRaises(TypeError):
            parameter_dict.update(1)

        with self.assertRaises(TypeError):
            parameter_dict.update([1])

        with self.assertRaises(ValueError):
            parameter_dict.update(Parameter(torch.randn(10, 10)))

        with self.assertRaises(TypeError):
            parameter_dict[1] = Parameter(torch.randn(10, 10))

        p_pop = parameter_dict.pop('p4')
        self.assertIs(p_pop, parameters['p4'])
        parameters.pop('p4')
        check()

        parameter_dict.clear()
        self.assertEqual(len(parameter_dict), 0)
        parameters.clear()
        check()

    def test_add_module(self):
        l = nn.Linear(10, 20)
        net = nn.Module()
        net.l = l
        net.l2 = l
        net.add_module('empty', None)
        self.assertEqual(net.l, l)
        self.assertEqual(net.l2, l)
        self.assertEqual(net.empty, None)
        net.add_module('l3', l)
        self.assertEqual(net.l3, l)
        l3 = nn.Linear(20, 10)
        net.add_module('l', l3)
        self.assertEqual(net.l, l3)
        self.assertRaises(TypeError, lambda: net.add_module('x', 'non-module'))
        self.assertRaisesRegex(TypeError, 'module name should be a string. Got int',
                               lambda: net.add_module(1, l))
        self.assertRaisesRegex(TypeError, 'module name should be a string. Got NoneType',
                               lambda: net.add_module(None, l))

    def test_module_to_argparse(self):
        net = nn.Sequential(nn.Linear(3, 3))
        cpu = torch.device('cpu')
        with self.assertRaises(TypeError):
            net.to(cpu, True)
        with self.assertRaises(TypeError):
            net.to(torch.long)
        with self.assertRaises(TypeError):
            net.to(None, True)
        with self.assertRaises(TypeError):
            net.to(cpu, torch.long, True)
        with self.assertRaises(TypeError):
            net.to(cpu, dtype=torch.long, non_blocking=True)
        with self.assertRaises(TypeError):
            net.to([])
        with self.assertRaises(TypeError):
            net.to({}, non_blocking=True)
        with self.assertRaises(TypeError):
            net.to(torch.tensor(3, dtype=torch.long), non_blocking=True)
        with self.assertRaises(TypeError):
            net.to(cpu, torch.tensor(3, dtype=torch.long), non_blocking=True)

    def test_RNN_nonlinearity(self):
        rnn = torch.nn.RNN(1, 10)
        self.assertEqual(rnn.nonlinearity, 'tanh')

        rnn = torch.nn.RNN(1, 10, nonlinearity='relu')
        self.assertEqual(rnn.nonlinearity, 'relu')

        with self.assertRaisesRegex(ValueError, 'Unknown nonlinearity'):
            rnn = torch.nn.RNN(1, 10, nonlinearity='garbage')

    def test_module_apply_inplace_op(self):
        def add_one_inplace(t):
            return t.add_(1.0)

        # Test that applying an in-place operation to a module would bump
        # the module's parameters' version counter.
        m = nn.Linear(20, 10)
        pvm = m.weight.mul(m.weight)
        m_weight_version_saved = m.weight._version
        m = m._apply(add_one_inplace)
        self.assertGreater(m.weight._version, m_weight_version_saved)
        with self.assertRaisesRegex(RuntimeError, "modified by an inplace operation"):
            pvm.backward(torch.randn(10, 20))

        # Test that applying an in-place operation to a module would bump
        # the module's parameters' gradients' version counter.
        m = nn.Linear(20, 10)
        m.weight.grad = torch.randn(10, 20).requires_grad_()
        pgm = m.weight.grad.mul(m.weight.grad)
        m_weight_grad_version_saved = m.weight.grad._version
        m = m._apply(add_one_inplace)
        self.assertGreater(m.weight.grad._version, m_weight_grad_version_saved)
        with self.assertRaisesRegex(RuntimeError, "modified by an inplace operation"):
            pgm.backward(torch.randn(10, 20))

    def test_overwrite_module_params_on_conversion(self):
        # Test that if the conversion function passed to `module._apply()`
        # changes the TensorImpl type of `module`'s parameters, the `module`'s
        # parameters are always overwritten, regardless of the value of
        # `torch.__future__.get_overwrite_module_params_on_conversion()`.
        m = nn.Linear(20, 10)
        m.weight.grad = torch.randn(10, 20)
        weight_ref = m.weight
        weight_grad_ref = m.weight.grad
        m = m._apply(lambda t: torch.sparse_coo_tensor(torch.zeros([2, 1]), torch.ones([1]), torch.Size([10, 20])))
        self.assertNotEqual(weight_ref.layout, m.weight.layout)
        self.assertNotEqual(weight_grad_ref.layout, m.weight.grad.layout)

        # Test that under the current default settings
        # (`torch.__future__.get_overwrite_module_params_on_conversion() == False`),
        # a view to a module's parameters is not pointing to the same storage as
        # its base variable after converting the module to a different dtype.
        m = nn.Linear(20, 10).float()
        mw = m.weight[:]
        m.double()
        mw[0][0] = 5
        self.assertTrue(mw[0][0].dtype == torch.float)
        self.assertTrue(mw._base[0][0].dtype == torch.double)

        try:
            torch.__future__.set_overwrite_module_params_on_conversion(True)

            # Test that if `torch.__future__.get_overwrite_module_params_on_conversion() == True`,
            # a view to a module's parameters is still pointing to the same storage as
            # its base variable after converting the module to a different dtype.
            m = nn.Linear(20, 10).float()
            mw = m.weight[:]
            m.double()
            mw[0][0] = 5
            self.assertTrue(mw[0][0] == mw._base[0][0])

            # Test that if `torch.__future__.get_overwrite_module_params_on_conversion() == True`,
            # `float_module.double()` doesn't preserve previous references to
            # `float_module`'s parameters or gradients.
            m = nn.Linear(20, 10).float()
            m.weight.grad = torch.randn(10, 20).float()
            weight_ref = m.weight
            weight_grad_ref = m.weight.grad
            m.double()
            self.assertNotEqual(weight_ref.dtype, m.weight.dtype)
            self.assertNotEqual(weight_grad_ref.dtype, m.weight.grad.dtype)

            def add_one_inplace(t):
                return t.add_(1.0)

            # Test that if `torch.__future__.get_overwrite_module_params_on_conversion() == True`,
            # applying an in-place operation to a module would bump the module's
            # original parameters' version counter.
            m = nn.Linear(20, 10)
            pvm = m.weight.mul(m.weight)
            weight_ref = m.weight
            m_weight_version_saved = weight_ref._version
            m = m._apply(add_one_inplace)
            # Test that the in-place operation bumps the original parameter's version counter
            self.assertGreater(weight_ref._version, m_weight_version_saved)
            with self.assertRaisesRegex(RuntimeError, "modified by an inplace operation"):
                pvm.backward(torch.randn(10, 20))

            # Test that if `torch.__future__.get_overwrite_module_params_on_conversion() == True`,
            # applying an in-place operation to a module would bump the module's
            # original parameters' gradients' version counter.
            m = nn.Linear(20, 10)
            m.weight.grad = torch.randn(10, 20).requires_grad_()
            pgm = m.weight.grad.mul(m.weight.grad)
            weight_grad_ref = m.weight.grad
            m_weight_grad_version_saved = weight_grad_ref._version
            m = m._apply(add_one_inplace)
            self.assertGreater(weight_grad_ref._version, m_weight_grad_version_saved)
            with self.assertRaisesRegex(RuntimeError, "modified by an inplace operation"):
                pgm.backward(torch.randn(10, 20))

            # Test that if `torch.__future__.get_overwrite_module_params_on_conversion() == True`,
            # applying an out-of-place operation to a module doesn't bump
            # the module's original parameters' version counter.
            m = nn.Linear(20, 10)
            weight_ref = m.weight
            m_weight_version_saved = weight_ref._version
            m = m._apply(lambda t: torch.randn(t.shape))
            self.assertEqual(weight_ref._version, m_weight_version_saved)

            # Test that if `torch.__future__.get_overwrite_module_params_on_conversion() == True`,
            # applying an out-of-place operation to a module doesn't bump
            # the module's original parameters' gradients' version counter.
            m = nn.Linear(20, 10)
            m.weight.grad = torch.randn(10, 20).requires_grad_()
            weight_grad_ref = m.weight.grad
            m_weight_grad_version_saved = weight_grad_ref._version
            m = m._apply(lambda t: torch.randn(t.shape))
            self.assertEqual(weight_grad_ref._version, m_weight_grad_version_saved)
        finally:
            torch.__future__.set_overwrite_module_params_on_conversion(False)

    def test_type(self):
        l = nn.Linear(10, 20)
        net = nn.Module()
        net.l = l
        net.l2 = l
        net.add_module('empty', None)
        net.register_buffer('indices', torch.LongTensor(1))
        net.float()
        self.assertIsInstance(l.weight.data, torch.FloatTensor)
        self.assertIsInstance(l.bias.data, torch.FloatTensor)
        self.assertIsInstance(net.indices, torch.LongTensor)
        net.double()
        self.assertIsInstance(l.weight.data, torch.DoubleTensor)
        self.assertIsInstance(l.bias.data, torch.DoubleTensor)
        self.assertIsInstance(net.indices, torch.LongTensor)
        net.to(torch.half)
        self.assertIsInstance(l.weight.data, torch.HalfTensor)
        self.assertIsInstance(l.bias.data, torch.HalfTensor)
        self.assertIsInstance(net.indices, torch.LongTensor)
        if TEST_CUDA:
            net.float().cuda()
            self.assertIsInstance(l.weight.data, torch.cuda.FloatTensor)
            self.assertIsInstance(l.bias.data, torch.cuda.FloatTensor)
            self.assertIsInstance(net.indices, torch.cuda.LongTensor)
            net.cpu()
            self.assertIsInstance(l.weight.data, torch.FloatTensor)
            self.assertIsInstance(l.bias.data, torch.FloatTensor)
            self.assertIsInstance(net.indices, torch.LongTensor)
            net.to("cuda", torch.double, True)
            self.assertIsInstance(l.weight.data, torch.cuda.DoubleTensor)
            self.assertIsInstance(l.bias.data, torch.cuda.DoubleTensor)
            self.assertIsInstance(net.indices, torch.cuda.LongTensor)
            net.to(torch.empty(1, device="cuda:0", dtype=torch.half))
            self.assertIsInstance(l.weight.data, torch.cuda.HalfTensor)
            self.assertIsInstance(l.bias.data, torch.cuda.HalfTensor)
            self.assertIsInstance(net.indices, torch.cuda.LongTensor)
        net.to(torch.device("cpu"), non_blocking=True)
        self.assertIsInstance(l.weight.data, torch.HalfTensor)
        self.assertIsInstance(l.bias.data, torch.HalfTensor)
        self.assertIsInstance(net.indices, torch.LongTensor)
        net.type(torch.FloatTensor)
        self.assertIsInstance(l.weight.data, torch.FloatTensor)
        self.assertIsInstance(l.bias.data, torch.FloatTensor)
        net.to(torch.DoubleTensor(1))
        self.assertIsInstance(l.weight.data, torch.DoubleTensor)
        self.assertIsInstance(l.bias.data, torch.DoubleTensor)
        if TEST_CUDA:
            net.type(torch.cuda.FloatTensor)
            self.assertIsInstance(l.weight.data, torch.cuda.FloatTensor)
            self.assertIsInstance(l.bias.data, torch.cuda.FloatTensor)

    def test_non_leaf_parameters(self):
        l1 = nn.Linear(10, 10)
        l2 = nn.Linear(10, 10)

        def assign_weight():
            l2.weight = l1.weight + 2

        self.assertRaises(TypeError, assign_weight)
        # This should work though
        l2.weight = Parameter(torch.randn(10, 10))

    def test_clip_grad_norm(self):
        l = nn.Linear(10, 10)
        max_norm = 2

        def compute_norm(norm_type):
            norm_type = float(norm_type)
            if norm_type != inf:
                total_norm = 0
                for p in l.parameters():
                    total_norm += p.grad.data.abs().pow(norm_type).sum()
                return pow(total_norm, 1. / norm_type)
            else:
                return max(p.grad.data.abs().max() for p in l.parameters())

        def compare_scaling(grads):
            p_scale = [p.grad.data.div(g).view(-1) for p, g in zip(l.parameters(), grads)]
            scale = torch.cat(p_scale)
            self.assertEqual(scale.std(), 0)
            return scale[0]

        grads = torch.arange(1., 101).view(10, 10), torch.ones(10).div(1000)
        for norm_type in [0.5, 1.5, 2, 4, 'inf']:
            for p, g in zip(l.parameters(), grads):
                p._grad = g.clone().view_as(p.data)
            norm_before = compute_norm(norm_type)
            norm = clip_grad_norm_(l.parameters(), max_norm, norm_type=norm_type)
            norm_after = compute_norm(norm_type)
            self.assertEqual(norm, norm_before)
            self.assertEqual(norm_after, max_norm)
            self.assertLessEqual(norm_after, norm_before)
            compare_scaling(grads)

        # Small gradients should be left unchanged
        grads = torch.rand(10, 10).div(10000), torch.ones(10).div(500)
        for norm_type in [0.5, 1.5, 2, 4, 'inf']:
            for p, g in zip(l.parameters(), grads):
                p.grad.data.copy_(g)
            norm_before = compute_norm(norm_type)
            norm = clip_grad_norm_(l.parameters(), max_norm, norm_type=norm_type)
            norm_after = compute_norm(norm_type)
            self.assertEqual(norm, norm_before)
            self.assertEqual(norm_before, norm_after)
            self.assertLessEqual(norm_after, max_norm)
            scale = compare_scaling(grads)
            self.assertEqual(scale, 1)

        # Should accept a single Tensor as input
        p1, p2 = torch.randn(10, 10), torch.randn(10, 10)
        g = torch.arange(1., 101).view(10, 10)
        p1._grad = g.clone()
        p2._grad = g.clone()
        for norm_type in [0.5, 1.5, 2, 4, 'inf']:
            clip_grad_norm_(p1, max_norm, norm_type=norm_type)
            clip_grad_norm_([p2], max_norm, norm_type=norm_type)
            self.assertEqual(p1.grad, p2.grad)

    def test_clip_grad_value(self):
        l = nn.Linear(10, 10)
        clip_value = 2.5

        grad_w, grad_b = torch.arange(-50., 50).view(10, 10).div_(5), torch.ones(10).mul_(2)
        for grad_list in [[grad_w, grad_b], [grad_w, None]]:
            for p, g in zip(l.parameters(), grad_list):
                p._grad = g.clone().view_as(p.data) if g is not None else g

            clip_grad_value_(l.parameters(), clip_value)
            for p in filter(lambda p: p.grad is not None, l.parameters()):
                self.assertLessEqual(p.grad.data.max(), clip_value)
                self.assertGreaterEqual(p.grad.data.min(), -clip_value)

        # Should accept a single Tensor as input
        p1, p2 = torch.randn(10, 10), torch.randn(10, 10)
        g = torch.arange(-50., 50).view(10, 10).div_(5)
        p1._grad = g.clone()
        p2._grad = g.clone()
        clip_grad_value_(p1, clip_value)
        clip_grad_value_([p2], clip_value)
        self.assertEqual(p1.grad, p2.grad)

    def test_parameters_to_vector(self):
        conv1 = nn.Conv2d(3, 10, 5)
        fc1 = nn.Linear(10, 20)
        model = nn.Sequential(conv1, fc1)

        vec = parameters_to_vector(model.parameters())
        self.assertEqual(vec.size(0), 980)

    def test_vector_to_parameters(self):
        conv1 = nn.Conv2d(3, 10, 5)
        fc1 = nn.Linear(10, 20)
        model = nn.Sequential(conv1, fc1)

        vec = torch.arange(0., 980)
        vector_to_parameters(vec, model.parameters())

        sample = next(model.parameters())[0, 0, 0]
        self.assertTrue(torch.equal(sample.data, vec.data[:5]))

    # torch/nn/utils/prune.py
    @unittest.skipIf(not TEST_NUMPY, "numpy not found")
    def test_validate_pruning_amount_init(self):
        r"""Test the first util function that validates the pruning
        amount requested by the user the moment the pruning method
        is initialized. This test checks that the expected errors are
        raised whenever the amount is invalid.
        The orginal function runs basic type checking + value range checks.
        It doesn't check the validity of the pruning amount with
        respect to the size of the tensor to prune. That's left to
        `_validate_pruning_amount`, tested below.
        """
        # neither float not int should raise TypeError
        with self.assertRaises(TypeError):
            prune._validate_pruning_amount_init(amount="I'm a string")

        # float not in [0, 1] should raise ValueError
        with self.assertRaises(ValueError):
            prune._validate_pruning_amount_init(amount=1.1)
        with self.assertRaises(ValueError):
            prune._validate_pruning_amount_init(amount=20.)

        # negative int should raise ValueError
        with self.assertRaises(ValueError):
            prune._validate_pruning_amount_init(amount=-10)

        # all these should pass without errors because they're valid amounts
        prune._validate_pruning_amount_init(amount=0.34)
        prune._validate_pruning_amount_init(amount=1500)
        prune._validate_pruning_amount_init(amount=0)
        prune._validate_pruning_amount_init(amount=0.)
        prune._validate_pruning_amount_init(amount=1)
        prune._validate_pruning_amount_init(amount=1.)
        self.assertTrue(True)

    @unittest.skipIf(not TEST_NUMPY, "numpy not found")
    def test_validate_pruning_amount(self):
        r"""Tests the second util function that validates the pruning
        amount requested by the user, this time with respect to the size
        of the tensor to prune. The rationale is that if the pruning amount,
        converted to absolute value of units to prune, is larger than
        the number of units in the tensor, then we expect the util function
        to raise a value error.
        """
        # if amount is int and amount > tensor_size, raise ValueError
        with self.assertRaises(ValueError):
            prune._validate_pruning_amount(amount=20, tensor_size=19)

        # amount is a float so this should not raise an error
        prune._validate_pruning_amount(amount=0.3, tensor_size=0)

        # this is okay
        prune._validate_pruning_amount(amount=19, tensor_size=20)
        prune._validate_pruning_amount(amount=0, tensor_size=0)
        prune._validate_pruning_amount(amount=1, tensor_size=1)
        self.assertTrue(True)

    @unittest.skipIf(not TEST_NUMPY, "numpy not found")
    def test_compute_nparams_to_prune(self):
        r"""Test that requested pruning `amount` gets translated into the
        correct absolute number of units to prune.
        """
        self.assertEqual(
            prune._compute_nparams_toprune(amount=0, tensor_size=15),
            0
        )
        self.assertEqual(
            prune._compute_nparams_toprune(amount=10, tensor_size=15),
            10
        )
        # if 1 is int, means 1 unit
        self.assertEqual(
            prune._compute_nparams_toprune(amount=1, tensor_size=15),
            1
        )
        # if 1. is float, means 100% of units
        self.assertEqual(
            prune._compute_nparams_toprune(amount=1., tensor_size=15),
            15
        )
        self.assertEqual(
            prune._compute_nparams_toprune(amount=0.4, tensor_size=17),
            7
        )

    def test_random_pruning_sizes(self):
        r"""Test that the new parameters and buffers created by the pruning
        method have the same size as the input tensor to prune. These, in
        fact, correspond to the pruned version of the tensor itself, its
        mask, and its original copy, so the size must match.
        """
        # fixturize test
        # TODO: add other modules
        modules = [nn.Linear(5, 7), nn.Conv3d(2, 2, 2)]
        names = ['weight', 'bias']

        for m in modules:
            for name in names:
                with self._compatible_subtest(m=m, name=name):
                    original_tensor = getattr(m, name)

                    prune.random_unstructured(m, name=name, amount=0.1)
                    # mask has the same size as tensor being pruned
                    self.assertEqual(
                        original_tensor.size(),
                        getattr(m, name + '_mask').size()
                    )
                    # 'orig' tensor has the same size as the original tensor
                    self.assertEqual(
                        original_tensor.size(),
                        getattr(m, name + '_orig').size()
                    )
                    # new tensor has the same size as the original tensor
                    self.assertEqual(
                        original_tensor.size(),
                        getattr(m, name).size()
                    )

    def test_random_pruning_orig(self):
        r"""Test that original tensor is correctly stored in 'orig'
        after pruning is applied. Important to make sure we don't
        lose info about the original unpruned parameter.
        """
        # fixturize test
        # TODO: add other modules
        modules = [nn.Linear(5, 7), nn.Conv3d(2, 2, 2)]
        names = ['weight', 'bias']

        for m in modules:
            for name in names:
                with self._compatible_subtest(m=m, name=name):

                    # tensor prior to pruning
                    original_tensor = getattr(m, name)
                    prune.random_unstructured(m, name=name, amount=0.1)
                    self.assertEqual(
                        original_tensor,
                        getattr(m, name + '_orig')
                    )

    def test_random_pruning_new_weight(self):
        r"""Test that module.name now contains a pruned version of
        the original tensor obtained from multiplying it by the mask.
        """
        # fixturize test
        # TODO: add other modules
        modules = [nn.Linear(5, 7), nn.Conv3d(2, 2, 2)]
        names = ['weight', 'bias']

        for m in modules:
            for name in names:
                with self._compatible_subtest(m=m, name=name):
                    # tensor prior to pruning
                    original_tensor = getattr(m, name)
                    prune.random_unstructured(m, name=name, amount=0.1)
                    # weight = weight_orig * weight_mask
                    self.assertEqual(
                        getattr(m, name),
                        getattr(m, name + '_orig')
                        * getattr(m, name + '_mask').to(
                            dtype=original_tensor.dtype
                        ),
                    )

    def test_identity_pruning(self):
        r"""Test that a mask of 1s does not change forward or backward.
        """
        input_ = torch.ones(1, 5)
        m = nn.Linear(5, 2)
        y_prepruning = m(input_)  # output prior to pruning

        # compute grad pre-pruning and check it's equal to all ones
        y_prepruning.sum().backward()
        old_grad_weight = m.weight.grad.clone()  # don't grab pointer!
        self.assertEqual(old_grad_weight, torch.ones_like(m.weight))
        old_grad_bias = m.bias.grad.clone()
        self.assertEqual(old_grad_bias, torch.ones_like(m.bias))

        # remove grads
        m.zero_grad()

        # force the mask to be made of all 1s
        prune.identity(m, name="weight")

        # with mask of 1s, output should be identical to no mask
        y_postpruning = m(input_)
        self.assertEqual(y_prepruning, y_postpruning)

        # with mask of 1s, grad should be identical to no mask
        y_postpruning.sum().backward()
        self.assertEqual(old_grad_weight, m.weight_orig.grad)
        self.assertEqual(old_grad_bias, m.bias.grad)

        # calling forward twice in a row shouldn't change output
        y1 = m(input_)
        y2 = m(input_)
        self.assertEqual(y1, y2)

    @unittest.skipIf(not PY3, "mock is not available in Python 2")
    def test_random_pruning_0perc(self):
        r"""Test that a mask of 1s does not change forward or backward.
        """
        input_ = torch.ones(1, 5)
        m = nn.Linear(5, 2)
        y_prepruning = m(input_)  # output prior to pruning

        # compute grad pre-pruning and check it's equal to all ones
        y_prepruning.sum().backward()
        old_grad_weight = m.weight.grad.clone()  # don't grab pointer!
        self.assertEqual(old_grad_weight, torch.ones_like(m.weight))
        old_grad_bias = m.bias.grad.clone()
        self.assertEqual(old_grad_bias, torch.ones_like(m.bias))

        # remove grads
        m.zero_grad()

        # force the mask to be made of all 1s
        with mock.patch(
            "torch.nn.utils.prune.RandomUnstructured.compute_mask"
        ) as compute_mask:
            compute_mask.return_value = torch.ones_like(m.weight)
            prune.random_unstructured(m, name='weight', amount=0.9)  # amount won't count

        # with mask of 1s, output should be identical to no mask
        y_postpruning = m(input_)
        self.assertEqual(y_prepruning, y_postpruning)

        # with mask of 1s, grad should be identical to no mask
        y_postpruning.sum().backward()
        self.assertEqual(old_grad_weight, m.weight_orig.grad)
        self.assertEqual(old_grad_bias, m.bias.grad)

        # calling forward twice in a row shouldn't change output
        y1 = m(input_)
        y2 = m(input_)
        self.assertEqual(y1, y2)

    @unittest.skipIf(not PY3, "mock is not available in Python 2")
    def test_random_pruning(self):
        input_ = torch.ones(1, 5)
        m = nn.Linear(5, 2)

        # define custom mask to assign with mock
        mask = torch.ones_like(m.weight)
        mask[1, 0] = 0
        mask[0, 3] = 0

        # check grad is zero for masked weights
        with mock.patch(
            "torch.nn.utils.prune.RandomUnstructured.compute_mask"
        ) as compute_mask:
            compute_mask.return_value = mask
            prune.random_unstructured(m, name='weight', amount=0.9)

        y_postpruning = m(input_)
        y_postpruning.sum().backward()
        # weight_orig is the parameter, so it's the tensor that will accumulate the grad
        self.assertEqual(m.weight_orig.grad, mask)  # all 1s, except for masked units
        self.assertEqual(m.bias.grad, torch.ones_like(m.bias))

        # make sure that weight_orig update doesn't modify [1, 0] and [0, 3]
        old_weight_orig = m.weight_orig.clone()
        # update weights
        learning_rate = 1.
        for p in m.parameters():
            p.data.sub_(p.grad.data * learning_rate)
        # since these are pruned, they should not be updated
        self.assertEqual(old_weight_orig[1, 0], m.weight_orig[1, 0])
        self.assertEqual(old_weight_orig[0, 3], m.weight_orig[0, 3])

    @unittest.skipIf(not PY3, "mock is not available in Python 2")
    def test_random_pruning_forward(self):
        r"""check forward with mask (by hand).
        """
        input_ = torch.ones(1, 5)
        m = nn.Linear(5, 2)

        # define custom mask to assign with mock
        mask = torch.zeros_like(m.weight)
        mask[1, 0] = 1
        mask[0, 3] = 1

        with mock.patch(
            "torch.nn.utils.prune.RandomUnstructured.compute_mask"
        ) as compute_mask:
            compute_mask.return_value = mask
            prune.random_unstructured(m, name='weight', amount=0.9)

        yhat = m(input_)
        self.assertEqual(yhat[0, 0], m.weight_orig[0, 3] + m.bias[0])
        self.assertEqual(yhat[0, 1], m.weight_orig[1, 0] + m.bias[1])

    @unittest.skipIf(not PY3, "mock is not available in Python 2")
    def test_remove_pruning_forward(self):
        r"""Remove pruning and check forward is unchanged from previous
        pruned state.
        """
        input_ = torch.ones(1, 5)
        m = nn.Linear(5, 2)

        # define custom mask to assign with mock
        mask = torch.ones_like(m.weight)
        mask[1, 0] = 0
        mask[0, 3] = 0

        # check grad is zero for masked weights
        with mock.patch(
            "torch.nn.utils.prune.RandomUnstructured.compute_mask"
        ) as compute_mask:
            compute_mask.return_value = mask
            prune.random_unstructured(m, name='weight', amount=0.9)

        y_postpruning = m(input_)

        prune.remove(m, 'weight')

        y_postremoval = m(input_)
        self.assertEqual(y_postpruning, y_postremoval)

    def test_pruning_id_consistency(self):
        r"""Test that pruning doesn't change the id of the parameters, which
        would otherwise introduce issues with pre-existing optimizers that
        point to old parameters.
        """
        m = nn.Linear(5, 2, bias=False)

        tensor_id = id(list(m.parameters())[0])

        prune.random_unstructured(m, name="weight", amount=0.9)
        self.assertEqual(tensor_id, id(list(m.parameters())[0]))

        prune.remove(m, "weight")
        self.assertEqual(tensor_id, id(list(m.parameters())[0]))

    def test_random_pruning_pickle(self):
        modules = [nn.Linear(5, 7), nn.Conv3d(2, 2, 2)]
        names = ['weight', 'bias']

        for m in modules:
            for name in names:
                with self._compatible_subtest(m=m, name=name):
                    prune.random_unstructured(m, name=name, amount=0.1)
                    m_new = pickle.loads(pickle.dumps(m))
                    self.assertIsInstance(m_new, type(m))

    def test_multiple_pruning_calls(self):
        # if you call pruning twice, the hook becomes a PruningContainer
        m = nn.Conv3d(2, 2, 2)
        prune.l1_unstructured(m, name='weight', amount=0.1)
        weight_mask0 = m.weight_mask  # save it for later sanity check

        # prune again
        prune.ln_structured(m, name='weight', amount=0.3, n=2, dim=0)
        hook = next(iter(m._forward_pre_hooks.values()))
        self.assertIsInstance(
            hook,
            torch.nn.utils.prune.PruningContainer
        )
        # check that container._tensor_name is correctly set no matter how
        # many pruning methods are in the container
        self.assertEqual(hook._tensor_name, 'weight')

        # check that the pruning container has the right length
        # equal to the number of pruning iters
        self.assertEqual(len(hook), 2)  # m.weight has been pruned twice

        # check that the entries of the pruning container are of the expected
        # type and in the expected order
        self.assertIsInstance(hook[0], torch.nn.utils.prune.L1Unstructured)
        self.assertIsInstance(hook[1], torch.nn.utils.prune.LnStructured)

        # check that all entries that are 0 in the 1st mask are 0 in the
        # 2nd mask too
        self.assertTrue(torch.all(m.weight_mask[weight_mask0 == 0] == 0))

        # prune again
        prune.ln_structured(m, name='weight', amount=0.1, n=float('inf'), dim=1)
        # check that container._tensor_name is correctly set no matter how
        # many pruning methods are in the container
        hook = next(iter(m._forward_pre_hooks.values()))
        self.assertEqual(hook._tensor_name, 'weight')

    def test_pruning_container(self):
        # create an empty container
        container = prune.PruningContainer()
        container._tensor_name = 'test'
        self.assertEqual(len(container), 0)

        p = prune.L1Unstructured(amount=2)
        p._tensor_name = 'test'

        # test adding a pruning method to a container
        container.add_pruning_method(p)

        # test error raised if tensor name is different
        q = prune.L1Unstructured(amount=2)
        q._tensor_name = 'another_test'
        with self.assertRaises(ValueError):
            container.add_pruning_method(q)

        # test that adding a non-pruning method object to a pruning container
        # raises a TypeError
        with self.assertRaises(TypeError):
            container.add_pruning_method(10)
        with self.assertRaises(TypeError):
            container.add_pruning_method('ugh')

    def test_pruning_container_compute_mask(self):
        r"""Test `compute_mask` of pruning container with a known `t` and
        `default_mask`. Indirectly checks that Ln structured pruning is
        acting on the right axis.
        """
        # create an empty container
        container = prune.PruningContainer()
        container._tensor_name = 'test'

        # 1) test unstructured pruning
        # create a new pruning method
        p = prune.L1Unstructured(amount=2)
        p._tensor_name = 'test'
        # add the pruning method to the container
        container.add_pruning_method(p)

        # create tensor to be pruned
        t = torch.tensor([[1, 2, 3, 4], [5, 6, 7, 8]]).to(dtype=torch.float32)
        # create prior mask by hand
        default_mask = torch.tensor([[1, 1, 1, 0], [1, 1, 0, 1]])
        # since we are pruning the two lowest magnitude units, the outcome of
        # the calculation should be this:
        expected_mask = torch.tensor([[0, 0, 1, 0], [1, 1, 0, 1]])
        computed_mask = container.compute_mask(t, default_mask)
        self.assertEqual(expected_mask, computed_mask)

        # 2) test structured pruning
        q = prune.LnStructured(amount=1, n=2, dim=0)
        q._tensor_name = 'test'
        container.add_pruning_method(q)
        # since we are pruning the lowest magnitude one of the two rows, the
        # outcome of the calculation should be this:
        expected_mask = torch.tensor([[0, 0, 0, 0], [1, 1, 0, 1]])
        computed_mask = container.compute_mask(t, default_mask)
        self.assertEqual(expected_mask, computed_mask)

        # 2) test structured pruning, along another axis
        r = prune.LnStructured(amount=1, n=2, dim=1)
        r._tensor_name = 'test'
        container.add_pruning_method(r)
        # since we are pruning the lowest magnitude of the four columns, the
        # outcome of the calculation should be this:
        expected_mask = torch.tensor([[0, 1, 1, 0], [0, 1, 0, 1]])
        computed_mask = container.compute_mask(t, default_mask)
        self.assertEqual(expected_mask, computed_mask)


    def test_l1_unstructured_pruning(self):
        r"""Test that l1 unstructured pruning actually removes the lowest
        entries by l1 norm (by hand). It also checks that applying l1
        unstructured pruning more than once respects the previous mask.
        """
        m = nn.Linear(4, 2)
        # modify its weight matrix by hand
        m.weight = torch.nn.Parameter(
            torch.tensor(
                [[1, 2, 3, 4], [-4, -3, -2, -1]], dtype=torch.float32
            )
        )

        prune.l1_unstructured(m, 'weight', amount=2)
        expected_weight = torch.tensor([[0, 2, 3, 4], [-4, -3, -2, 0]])
        self.assertEqual(expected_weight, m.weight)

        # check that pruning again removes the next two smallest entries
        prune.l1_unstructured(m, 'weight', amount=2)
        expected_weight = torch.tensor([[0, 0, 3, 4], [-4, -3, 0, 0]])
        self.assertEqual(expected_weight, m.weight)

    def test_unstructured_pruning_same_magnitude(self):
        r"""Since it may happen that the tensor to prune has entries with the
        same exact magnitude, it is important to check that pruning happens
        consistenly based on the bottom % of weights, and not by threshold,
        which would instead kill off *all* units with magnitude = threshold.
        """
        AMOUNT = 0.2
        p = prune.L1Unstructured(amount=AMOUNT)
        # create a random tensors with entries in {-2, 0, 2}
        t = 2 * torch.randint(low=-1, high=2, size=(10, 7))
        nparams_toprune = prune._compute_nparams_toprune(AMOUNT, t.nelement())

        computed_mask = p.compute_mask(t, default_mask=torch.ones_like(t))
        nparams_pruned = torch.sum(computed_mask == 0)
        self.assertEqual(nparams_toprune, nparams_pruned)

    def test_random_structured_pruning_amount(self):

        AMOUNT = 0.6
        AXIS = 2
        p = prune.RandomStructured(amount=AMOUNT, dim=AXIS)
        t = 2 * torch.randint(low=-1, high=2, size=(5, 4, 2)).to(
            dtype=torch.float32
        )
        nparams_toprune = prune._compute_nparams_toprune(AMOUNT, t.shape[AXIS])

        computed_mask = p.compute_mask(t, default_mask=torch.ones_like(t))
        # check that 1 column is fully prune, the others are left untouched
        remaining_axes = [_ for _ in range(len(t.shape)) if _ != AXIS]
        per_column_sums = sorted(
            torch.sum(computed_mask == 0, axis=remaining_axes)
        )
        assert per_column_sums == [0, 20]


    def test_ln_structured_pruning(self):
        r"""Check Ln structured pruning by hand.
        """
        m = nn.Conv2d(3, 1, 2)
        m.weight.data = torch.Tensor(
            [[[[1., 2.], [1., 2.5]],
             [[0.5, 1.], [0.1, 0.1]],
             [[-3., -5.], [0.1, -1.]]]]
        )
        # expected effect of pruning 1 of the 3 channels by L2-norm
        expected_mask_axis1 = torch.ones_like(m.weight)
        expected_mask_axis1[:, 1] = 0.

        prune.ln_structured(m, 'weight', amount=1, n=2, dim=1)
        self.assertEqual(expected_mask_axis1, m.weight_mask)

        # expected effect of pruning 1 of the 2 columns along axis -1 by L1-norm
        expected_mask_axis3 = expected_mask_axis1
        expected_mask_axis3[:, :, :, 0] = 0.

        prune.ln_structured(m, 'weight', amount=1, n=1, dim=-1)
        self.assertEqual(expected_mask_axis3, m.weight_mask)


    def test_remove_pruning(self):
        r"""`prune.remove` removes the hook and the reparametrization
        and makes the pruning final in the original parameter.
        """
        modules = [nn.Linear(5, 7), nn.Conv3d(2, 2, 2)]
        names = ['weight', 'bias']

        for m in modules:
            for name in names:
                with self._compatible_subtest(m=m, name=name):
                    # first prune
                    prune.random_unstructured(m, name, amount=0.5)
                    self.assertIn(name + "_orig", dict(m.named_parameters()))
                    self.assertIn(name + "_mask", dict(m.named_buffers()))
                    self.assertNotIn(name, dict(m.named_parameters()))
                    self.assertTrue(hasattr(m, name))
                    pruned_t = getattr(m, name)

                    # then remove pruning
                    prune.remove(m, name)
                    self.assertIn(name, dict(m.named_parameters()))
                    self.assertNotIn(name + "_orig", dict(m.named_parameters()))
                    self.assertNotIn(name + "_mask", dict(m.named_buffers()))
                    final_t = getattr(m, name)

                    self.assertEqual(pruned_t, final_t)

    def test_remove_pruning_exception(self):
        r"""Removing from an unpruned tensor throws an assertion error
        """
        modules = [nn.Linear(5, 7), nn.Conv3d(2, 2, 2)]
        names = ['weight', 'bias']

        for m in modules:
            for name in names:
                with self._compatible_subtest(m=m, name=name):
                    # check that the module isn't pruned
                    self.assertFalse(prune.is_pruned(m))
                    # since it isn't pruned, pruning can't be removed from it
                    with self.assertRaises(ValueError):
                        prune.remove(m, name)


    def test_global_pruning(self):
        r"""Test that global l1 unstructured pruning over 2 parameters removes
        the `amount=4` smallest global weights across the 2 parameters.
        """
        m = nn.Linear(4, 2)
        n = nn.Linear(3, 1)
        # modify the weight matrices by hand
        m.weight = torch.nn.Parameter(
            torch.tensor([[1, 2, 3, 4], [-4, -3, -2, -1]]).to(
                dtype=torch.float32)
        )
        n.weight = torch.nn.Parameter(
            torch.tensor([[0, 0.1, -2]]).to(
                dtype=torch.float32)
        )

        params_to_prune = (
            (m, 'weight'),
            (n, 'weight'),
        )

        # prune the 4 smallest weights globally by L1 magnitude
        prune.global_unstructured(
            params_to_prune,
            pruning_method=prune.L1Unstructured,
            amount=4
        )

        expected_mweight = torch.tensor([[0, 2, 3, 4], [-4, -3, -2, 0]])
        self.assertEqual(expected_mweight, m.weight)

        expected_nweight = torch.tensor([[0, 0, -2]]).to(dtype=n.weight.dtype)
        self.assertEqual(expected_nweight, n.weight)


    def test_custom_from_mask_pruning(self):
        r"""Test that the CustomFromMask is capable of receiving
        as input at instantiation time a custom mask, and combining it with
        the previous default mask to generate the correct final mask.
        """
        # new mask
        mask = torch.tensor([[0, 1, 1, 0], [0, 0, 1, 1]])
        # old mask
        default_mask = torch.tensor([[0, 0, 0, 0], [1, 1, 1, 1]])

        # some tensor (not actually used)
        t = torch.rand_like(mask.to(dtype=torch.float32))

        p = prune.CustomFromMask(mask=mask)

        computed_mask = p.compute_mask(t, default_mask)
        expected_mask = torch.tensor([[0, 0, 0, 0], [0, 0, 1, 1]]).to(
            dtype=t.dtype
        )

        self.assertEqual(computed_mask, expected_mask)

    @unittest.skipIf(not PY3, "mock is not available in Python 2")
    def test_pruning_rollback(self):
        r"""Test that if something fails when the we try to compute the mask,
        then the model isn't left in some intermediate half-pruned state.
        The try/except statement in `apply` should handle rolling back
        to the previous state before pruning began.
        """
        modules = [nn.Linear(5, 7), nn.Conv3d(2, 2, 2)]
        names = ['weight', 'bias']

        for m in modules:
            for name in names:
                with self._compatible_subtest(m=m, name=name):

                    with mock.patch(
                        "torch.nn.utils.prune.L1Unstructured.compute_mask"
                    ) as compute_mask:
                        compute_mask.side_effect = Exception('HA!')
                        with self.assertRaises(Exception):
                            prune.l1_unstructured(m, name=name, amount=0.9)

                        self.assertTrue(
                            name in dict(m.named_parameters())
                        )
                        self.assertFalse(
                            name + '_mask' in dict(m.named_buffers())
                        )
                        self.assertFalse(
                            name + '_orig' in dict(m.named_parameters())
                        )

    def test_pruning_serialization_model(self):
        # create a model
        model = torch.nn.Sequential(
            torch.nn.Linear(10, 10),
            torch.nn.ReLU(),
            torch.nn.Linear(10, 1),
        )
        # check that everything looks normal before pruning
        self.assertNotIn('0.weight_orig', model.state_dict())
        self.assertNotIn('0.weight_mask', model.state_dict())
        self.assertIn('0.weight', model.state_dict())

        # prune one of its parameters
        prune.l1_unstructured(module=model[0], name='weight', amount=0.9)

        # check that the original weight and the new mask are present
        self.assertIn('0.weight_orig', model.state_dict())
        self.assertIn('0.weight_mask', model.state_dict())
        self.assertNotIn('0.weight', model.state_dict())
        self.assertTrue(hasattr(model[0], 'weight'))

        pruned_weight = model[0].weight

        with TemporaryFileName() as fname:
            torch.save(model, fname)
            new_model = torch.load(fname)

        # check that the original weight and the new mask are present
        self.assertIn('0.weight_orig', new_model.state_dict())
        self.assertIn('0.weight_mask', new_model.state_dict())
        self.assertNotIn('0.weight', new_model.state_dict())
        self.assertTrue(hasattr(new_model[0], 'weight'))

        self.assertEqual(pruned_weight, new_model[0].weight)


    def test_pruning_serialization_state_dict(self):
        # create a model
        model = torch.nn.Sequential(
            torch.nn.Linear(10, 10),
            torch.nn.ReLU(),
            torch.nn.Linear(10, 1),
        )
        # check that everything looks normal before pruning
        self.assertNotIn('0.weight_orig', model.state_dict())
        self.assertNotIn('0.weight_mask', model.state_dict())
        self.assertIn('0.weight', model.state_dict())

        # prune one of its parameters
        prune.l1_unstructured(module=model[0], name='weight', amount=0.9)

        # check that the original weight and the new mask are present
        self.assertIn('0.weight_orig', model.state_dict())
        self.assertIn('0.weight_mask', model.state_dict())
        self.assertNotIn('0.weight', model.state_dict())
        self.assertTrue(hasattr(model[0], 'weight'))

        pruned_weight = model[0].weight

        # make pruning permanent and restore parameter names as in base
        # architecture
        prune.remove(module=model[0], name='weight')

        # check that the original weight and the new mask are no longer present
        self.assertNotIn('0.weight_orig', model.state_dict())
        self.assertNotIn('0.weight_mask', model.state_dict())
        self.assertIn('0.weight', model.state_dict())

        # save the state dict of model and reload it into new_model
        new_model = torch.nn.Sequential(
            torch.nn.Linear(10, 10),
            torch.nn.ReLU(),
            torch.nn.Linear(10, 1),
        )
        with TemporaryFileName() as fname:
            torch.save(model.state_dict(), fname)
            new_model.load_state_dict(torch.load(fname))

        # check that the original weight and the new mask are not present in
        # new_model either.
        self.assertNotIn('0.weight_orig', new_model.state_dict())
        self.assertNotIn('0.weight_mask', new_model.state_dict())
        self.assertIn('0.weight', new_model.state_dict())

        self.assertEqual(pruned_weight, new_model[0].weight)


    def test_prune(self):
        # create a new pruning method
        p = prune.L1Unstructured(amount=2)
        # create tensor to be pruned
        t = torch.tensor([[1, 2, 3, 4], [5, 6, 7, 8]]).to(dtype=torch.float32)
        # create prior mask by hand
        default_mask = torch.tensor([[1, 1, 1, 0], [1, 1, 0, 1]])
        # since we are pruning the two lowest magnitude units, the outcome of
        # the calculation should be this:
        expected_mask = torch.tensor([[0, 0, 1, 0], [1, 1, 0, 1]])
        pruned_tensor = p.prune(t, default_mask)
        self.assertEqual(t * expected_mask, pruned_tensor)


    def test_weight_norm(self):
        input = torch.randn(3, 5)
        m = nn.Linear(5, 7)
        expected_output = m(input)

        # add weight normalization
        m = torch.nn.utils.weight_norm(m)
        self.assertEqual(m.weight_v.size(), m.weight.size())
        self.assertEqual(m.weight_g.size(), (7, 1))
        self.assertEqual(m(input), expected_output)

        # remove weight norm
        m = torch.nn.utils.remove_weight_norm(m)
        self.assertFalse(hasattr(m, 'weight_g'))
        self.assertFalse(hasattr(m, 'weight_v'))
        self.assertEqual(m(input), expected_output)

        # test with dim=1
        m = torch.nn.utils.weight_norm(m, dim=1)
        self.assertEqual(m.weight_v.size(), m.weight.size())
        self.assertEqual(m.weight_g.size(), (1, 5))
        self.assertEqual(m(input), expected_output)

        # test with dim=None
        m = nn.Linear(5, 7)
        expected_output = m(input)
        m = torch.nn.utils.weight_norm(m, dim=None)
        self.assertEqual(m(input), expected_output)

        with self.assertRaisesRegex(RuntimeError, 'register two weight_norm hooks'):
            m = torch.nn.utils.weight_norm(m)
            m = torch.nn.utils.weight_norm(m)

    def test_weight_norm_pickle(self):
        m = torch.nn.utils.weight_norm(nn.Linear(5, 7))
        m = pickle.loads(pickle.dumps(m))
        self.assertIsInstance(m, nn.Linear)

    def test_spectral_norm(self):
        input = torch.randn(3, 5)
        m = nn.Linear(5, 7)
        m = torch.nn.utils.spectral_norm(m)

        self.assertEqual(m.weight_u.size(), torch.Size([m.weight.size(0)]))
        # weight_orig should be trainable
        self.assertTrue(hasattr(m, 'weight_orig'))
        self.assertTrue('weight_orig' in m._parameters)
        # weight_u should be just a reused buffer
        self.assertTrue(hasattr(m, 'weight_u'))
        self.assertTrue('weight_u' in m._buffers)
        self.assertTrue('weight_v' in m._buffers)
        # weight should be a plain attribute, not counted as a buffer or a param
        self.assertFalse('weight' in m._buffers)
        self.assertFalse('weight' in m._parameters)
        # it should also be sharing storage as `weight_orig`
        self.assertEqual(m.weight_orig.storage(), m.weight.storage())
        self.assertEqual(m.weight_orig.size(), m.weight.size())
        self.assertEqual(m.weight_orig.stride(), m.weight.stride())

        m = torch.nn.utils.remove_spectral_norm(m)
        self.assertFalse(hasattr(m, 'weight_orig'))
        self.assertFalse(hasattr(m, 'weight_u'))
        # weight should be converted back as a parameter
        self.assertTrue(hasattr(m, 'weight'))
        self.assertTrue('weight' in m._parameters)

        with self.assertRaisesRegex(RuntimeError, 'register two spectral_norm hooks'):
            m = torch.nn.utils.spectral_norm(m)
            m = torch.nn.utils.spectral_norm(m)

        # test correctness in training/eval modes and cpu/multi-gpu settings
        for apply_dp in (True, False):
            if apply_dp:
                if not TEST_MULTIGPU:
                    continue
                device = torch.device('cuda:0')

                def maybe_wrap(m):
                    return torch.nn.DataParallel(m, [0, 1])
            else:
                device = torch.device('cpu')

                def maybe_wrap(m):
                    return m

            for requires_grad in (True, False):
                m = nn.Linear(3, 4).to(device)
                m.weight.requires_grad_(requires_grad)
                m = torch.nn.utils.spectral_norm(m)
                wrapped_m = maybe_wrap(m)
                self.assertTrue(hasattr(m, 'weight_u'))
                u0 = m.weight_u.clone()
                v0 = m.weight_v.clone()

                # TEST TRAINING BEHAVIOR

                # assert that u and v are updated
                input = torch.randn(2, 3, device=device)
                out = wrapped_m(input)
                self.assertNotEqual(u0, m.weight_u)
                self.assertNotEqual(v0, m.weight_v)

                # assert that backprop reaches weight_orig
                # can't use gradcheck because the function changes as we
                # activate through it in training mode
                if requires_grad:
                    torch.autograd.grad(out.sum(), m.weight_orig)

                # test backward works with multiple forwards
                # it uses training mode so we need to reset `u` and `v` vectors
                # to same value at beginning for finite difference test to pass
                saved_u = m.weight_u.clone()
                saved_v = m.weight_v.clone()

                def fn(input):
                    m.weight_u.data.copy_(saved_u)
                    m.weight_v.data.copy_(saved_v)
                    out0 = wrapped_m(input)
                    out1 = wrapped_m(input)
                    return out0 + out1

                torch.autograd.gradcheck(fn, (input.clone().requires_grad_(),))

                # test removing
                pre_remove_out = wrapped_m(input)
                m = torch.nn.utils.remove_spectral_norm(m)
                self.assertEqual(wrapped_m(input), pre_remove_out)

                m = torch.nn.utils.spectral_norm(m)
                for _ in range(3):
                    pre_remove_out = wrapped_m(input)
                m = torch.nn.utils.remove_spectral_norm(m)
                self.assertEqual(wrapped_m(input), pre_remove_out)

                # TEST EVAL BEHAVIOR

                m = torch.nn.utils.spectral_norm(m)
                wrapped_m(input)
                last_train_out = wrapped_m(input)
                last_train_u = m.weight_u.clone()
                last_train_v = m.weight_v.clone()
                wrapped_m.zero_grad()
                wrapped_m.eval()

                eval_out0 = wrapped_m(input)
                # assert eval gives same result as last training iteration
                self.assertEqual(eval_out0, last_train_out)
                # assert doing more iteartion in eval don't change things
                self.assertEqual(eval_out0, wrapped_m(input))
                self.assertEqual(last_train_u, m.weight_u)
                self.assertEqual(last_train_v, m.weight_v)

                # FIXME: the code below is flaky when executed with DataParallel
                # see https://github.com/pytorch/pytorch/issues/13818
                if apply_dp:
                    continue

                # test backward works with multiple forwards in mixed training
                # and eval modes
                # it uses training mode so we need to reset `u` and `v` vectors
                # to same value at beginning for finite difference test to pass
                saved_u = m.weight_u.clone()
                saved_v = m.weight_v.clone()

                def fn(input):
                    m.weight_u.data.copy_(saved_u)
                    m.weight_v.data.copy_(saved_v)
                    wrapped_m.train()
                    out0 = wrapped_m(input)
                    wrapped_m.eval()
                    out1 = wrapped_m(input)
                    wrapped_m.train()
                    out2 = wrapped_m(input)
                    wrapped_m.eval()
                    out3 = wrapped_m(input)
                    return out0 + out1 + out2 + out3

                torch.autograd.gradcheck(fn, (input.clone().requires_grad_(),))

                # assert that backprop reaches weight_orig in eval
                if requires_grad:
                    def fn(weight):
                        return wrapped_m(input)

                    torch.autograd.gradcheck(fn, (m.weight_orig,))

    def test_spectral_norm_load_state_dict(self):
        inp = torch.randn(2, 3)
        for activate_times in (0, 3):
            # Test backward compatibility
            # At version None -> 1: weight becomes not a buffer and v vector becomes a buffer
            m = nn.Linear(3, 5)
            snm = torch.nn.utils.spectral_norm(m)
            snm.train()
            for _ in range(activate_times):
                snm(inp)

            version_latest_ref_state_dict = deepcopy(snm.state_dict())
            self.assertEqual({'weight_orig', 'bias', 'weight_u', 'weight_v'}, set(version_latest_ref_state_dict.keys()))

            # test that non-strict loading works
            non_strict_state_dict = deepcopy(version_latest_ref_state_dict)
            non_strict_state_dict['nonsense'] = 'nonsense'
            with self.assertRaisesRegex(RuntimeError, r'Unexpected key\(s\) in state_dict: "nonsense"'):
                snm.load_state_dict(non_strict_state_dict, strict=True)
            snm.load_state_dict(non_strict_state_dict, strict=False)
            del non_strict_state_dict['weight_orig']
            snm.load_state_dict(non_strict_state_dict, strict=False)
            del non_strict_state_dict['weight_u']
            snm.load_state_dict(non_strict_state_dict, strict=False)
            del non_strict_state_dict['weight_v']
            snm.load_state_dict(non_strict_state_dict, strict=False)
            non_strict_state_dict['weight'] = snm.weight.detach().clone()  # set W as a buffer
            snm.load_state_dict(non_strict_state_dict, strict=False)
            del non_strict_state_dict._metadata['']['spectral_norm']       # remove metadata info
            snm.load_state_dict(non_strict_state_dict, strict=False)
            del non_strict_state_dict['weight']                            # remove W buffer
            snm.load_state_dict(non_strict_state_dict, strict=False)
            del non_strict_state_dict['bias']
            snm.load_state_dict(non_strict_state_dict, strict=False)

            # craft a version None state_dict
            version_none_state_dict = deepcopy(version_latest_ref_state_dict)
            self.assertIn('spectral_norm', version_none_state_dict._metadata[''])
            del version_none_state_dict._metadata['']['spectral_norm']       # remove metadata info
            del version_none_state_dict['weight_v']                          # remove v vector
            version_none_state_dict['weight'] = snm.weight.detach().clone()  # set W as a buffer

            # normal state_dict
            for version_latest_with_metadata in [True, False]:
                version_latest_state_dict = deepcopy(version_latest_ref_state_dict)

                if not version_latest_with_metadata:
                    # We want to still load a user-crafted state_dict, one without metadata
                    del version_latest_state_dict._metadata['']['spectral_norm']

                # test that re-wrapping does not matter
                m = torch.nn.utils.remove_spectral_norm(snm)
                snm = torch.nn.utils.spectral_norm(m)

                snm.load_state_dict(version_latest_ref_state_dict)
                with torch.no_grad():
                    snm.eval()
                    out0_eval = snm(inp)
                    snm.train()
                    out1_train = snm(inp)
                    out2_train = snm(inp)
                    snm.eval()
                    out3_eval = snm(inp)

                # test that re-wrapping does not matter
                m = torch.nn.utils.remove_spectral_norm(snm)
                snm = torch.nn.utils.spectral_norm(m)

                snm.load_state_dict(version_none_state_dict)
                if activate_times > 0:
                    # since in loading version None state dict, we assume that the
                    # values in the state dict have gone through at lease one
                    # forward, we only test for equivalence when activate_times > 0.
                    with torch.no_grad():
                        snm.eval()
                        self.assertEqual(out0_eval, snm(inp))
                        snm.train()
                        self.assertEqual(out1_train, snm(inp))
                        self.assertEqual(out2_train, snm(inp))
                        snm.eval()
                        self.assertEqual(out3_eval, snm(inp))

                # test that re-wrapping does not matter
                m = torch.nn.utils.remove_spectral_norm(snm)
                snm = torch.nn.utils.spectral_norm(m)

                # Test normal loading
                snm.load_state_dict(version_latest_state_dict)
                with torch.no_grad():
                    snm.eval()
                    self.assertEqual(out0_eval, snm(inp))
                    snm.train()
                    self.assertEqual(out1_train, snm(inp))
                    self.assertEqual(out2_train, snm(inp))
                    snm.eval()
                    self.assertEqual(out3_eval, snm(inp))

    def test_spectral_norm_dim(self):
        inp = torch.randn(2, 3, 10, 12)
        m = nn.ConvTranspose2d(3, 4, (5, 6))
        m = torch.nn.utils.spectral_norm(m)
        # this should not run into incompatible shapes
        x = m(inp)
        # check that u refers to the same dimension
        self.assertEqual(m.weight_u.shape, m.weight_orig[0, :, 0, 0].shape)

    def test_spectral_norm_forward(self):
        input = torch.randn(3, 5)
        m = nn.Linear(5, 7)
        m = torch.nn.utils.spectral_norm(m)
        # naive forward
        _weight, _bias, _u = m.weight_orig, m.bias, m.weight_u
        _weight_mat = _weight.view(_weight.size(0), -1)
        _v = torch.mv(_weight_mat.t(), _u)
        _v = F.normalize(_v, dim=0, eps=1e-12)
        _u = torch.mv(_weight_mat, _v)
        _u = F.normalize(_u, dim=0, eps=1e-12)
        _weight.data /= torch.dot(_u, torch.matmul(_weight_mat, _v))
        out_hat = torch.nn.functional.linear(input, _weight, _bias)
        expect_out = m(input)
        self.assertAlmostEqual(expect_out, out_hat)

    def test_spectral_norm_pickle(self):
        m = torch.nn.utils.spectral_norm(nn.Linear(5, 7))
        m = pickle.loads(pickle.dumps(m))
        self.assertIsInstance(m, nn.Linear)

    def test_threshold_int(self):
        x = torch.tensor([-3, -2, -1, 0, 1, 2, 3])
        expected = torch.tensor([99, 99, 99, 99, 1, 2, 3])
        self.assertEqual(F.threshold(x, 0, 99), expected)

    def test_embedding_sparse_basic(self):
        embedding = nn.Embedding(10, 20, sparse=True)
        input = torch.tensor([[0, 2, 4, 5], [4, 3, 0, 9]], dtype=torch.long)
        embedding(input).sum().backward()
        self.assertTrue(embedding.weight.grad.is_sparse)
        self.assertEqual(embedding.weight.grad.shape, embedding.weight.shape)

    def test_embedding_sparse_empty_tensor(self):
        embedding = nn.Embedding(0, 0, sparse=True)
        input = torch.tensor([], dtype=torch.int64)
        embedding(input).sum().backward()
        self.assertTrue(embedding.weight.grad.is_sparse)
        self.assertEqual(embedding.weight.grad.shape, embedding.weight.shape)

        embedding = nn.Embedding(10, 0, sparse=True)
        input = torch.LongTensor([[0, 2, 4, 5], [4, 3, 0, 9]])
        embedding(input).sum().backward()
        self.assertTrue(embedding.weight.grad.is_sparse)
        self.assertEqual(embedding.weight.grad.shape, embedding.weight.shape)

    def test_move_sparse_half_embedding(self):
        embedding = nn.Embedding(10, 3, sparse=True)
        self.assertEqual(embedding.weight.device.type, 'cpu')
        self.assertEqual(embedding.weight.dtype, torch.float64)
        embedding.to(torch.float16)
        self.assertEqual(embedding.weight.dtype, torch.float16)
        self.assertEqual(embedding.embedding_dim, 3)
        self.assertEqual(embedding.num_embeddings, 10)

        if torch.cuda.is_available():
            embedding.to('cuda')
            self.assertEqual(embedding.weight.device.type, 'cuda')
            embedding.to('cpu')
            self.assertEqual(embedding.weight.device.type, 'cpu')

    def test_embedding_max_norm(self):
        embedding = nn.Embedding(22, 5, max_norm=1.0)
        input = torch.tensor([2, 8, 8, 6], dtype=torch.long)
        output = embedding(input)
        self.assertEqual(output[1], output[2])
        self.assertTrue(output.data.norm(p=2, dim=1).le(1).all())

    def test_embedding_from_pretrained(self):
        a = torch.Tensor([[1, 2, 3], [4, 5, 6]])
        embedding = nn.Embedding.from_pretrained(a)
        self.assertEqual(a, embedding.weight.data)

        input = torch.LongTensor([0, 1])
        output = embedding(input)
        self.assertEqual(a, output)

    def test_embedding_from_pretrained_options(self):
        a = torch.Tensor([[1, 2, 3], [4, 5, 6]])
        opts = {
            "max_norm": 2.,
            "norm_type": .5,
            "scale_grad_by_freq": False,
            "sparse": True
        }
        embedding = nn.Embedding.from_pretrained(a, **opts)
        input = torch.LongTensor([0, 1])
        output = embedding(input)
        # test output and that weight matrix was renormalized
        self.assertEqual(a, output)
        self.assertTrue(a.ne(torch.arange(1, 7, dtype=a.dtype).view(2, 3)).all())
        self.assertTrue(output.data.norm(p=opts["norm_type"], dim=1).le(opts["max_norm"]).all())

    def test_embedding_functional(self):
        a = torch.tensor([
            [1, 3, 2],
            [0, 2, 1]
        ], dtype=torch.long)
        embeddings = torch.rand(4, 3, requires_grad=True)

        embed_old = torch.nn.Embedding(4, 3)
        embed_old.weight.data = embeddings.data
        res_old = embed_old(a)

        res_F = F.embedding(a, embeddings)
        self.assertEqual(res_old, res_F)

    @unittest.skipUnless('fbgemm' in torch.backends.quantized.supported_engines,
                         'Linear_FP16_weight requires FBGEMM. FBGEMM is only optimized for CPUs'
                         ' with instruction set support avx2 or newer.')
    def test_fb_fc_packed(self):
        X = np.random.rand(16, 16).astype(np.float32) - 0.5
        W = np.random.rand(16, 16).astype(np.float32) - 0.5
        b = np.random.rand(16).astype(np.float32) - 0.5

        def fc_op(X, W, b):
            return np.dot(X, W.T) + b

        x_tensor = torch.tensor(X)
        w_tensor = torch.tensor(W)
        b_tensor = torch.tensor(b)
        packed_w_tensor = torch.fbgemm_pack_gemm_matrix_fp16(w_tensor)
        actual_output = torch.fbgemm_linear_fp16_weight(x_tensor, packed_w_tensor, b_tensor)
        expected_output = fc_op(X, W, b)
        torch.testing.assert_allclose(expected_output, actual_output.cpu(), atol=1e-3, rtol=1e-3)

    def test_embeddingbag_from_pretrained(self):
        a = torch.Tensor([[1, 2, 3], [4, 5, 6]])
        embeddingbag = nn.EmbeddingBag.from_pretrained(a)
        self.assertEqual(a, embeddingbag.weight.data)

        input = torch.LongTensor([[0, 1]])
        output = embeddingbag(input)
        self.assertEqual(a.mean(0, keepdim=True), output)

    def test_embeddingbag_from_pretrained_options(self):
        a = torch.Tensor([[1, 2, 3], [4, 5, 6]])
        opts = {
            "max_norm": 2.,
            "norm_type": .5,
            "scale_grad_by_freq": False,
            "mode": "max",
            "sparse": False
        }
        embeddingbag = nn.EmbeddingBag.from_pretrained(a, **opts)

        input = torch.LongTensor([[0, 1]])
        output = embeddingbag(input)
        self.assertEqual(a.max(0, keepdim=True)[0], output)
        self.assertTrue(a.ne(torch.arange(1, 7, dtype=a.dtype).view(2, 3)).all())
        self.assertTrue(a.norm(p=opts["norm_type"], dim=1).le(opts["max_norm"]).all())

    def test_fractional_max_pool2d(self):
        x = torch.randn(1, 2, 7, 7, requires_grad=True)
        samples = x.new(1, 2, 2).uniform_()

        def func(x):
            return F.fractional_max_pool2d(
                x, (2, 2), output_size=(3, 3), _random_samples=samples)

        self.assertEqual(func(x).shape, (1, 2, 3, 3))
        gradcheck(func, [x])
        gradgradcheck(func, [x])

        x = torch.randn(2, 7, 7, requires_grad=True)
        samples = x.new(2, 2).uniform_()
        self.assertEqual(func(x).shape, (2, 3, 3))
        gradcheck(func, [x])
        gradgradcheck(func, [x])

    def test_AlphaDropout(self):
        # generate random tensor with zero mean and unit std
        input = torch.randn(5000)
        self._test_alpha_dropout(nn.AlphaDropout, input)

    def test_FeatureAlphaDropout(self):
        b = random.randint(1, 5)
        w = random.randint(1, 5)
        h = random.randint(1, 5)
        d = random.randint(1, 2)
        num_features = 1000
        input = torch.randn(num_features, b, d, w, h)
        self._test_alpha_dropout(nn.FeatureAlphaDropout, input)

    def test_pad(self):
        inputs = torch.randn(1, 3, 4, 4, requires_grad=True)
        _assertGradAndGradgradChecks(self, lambda x: F.pad(x, (1, 1, 1, 1)), (inputs,))
        _assertGradAndGradgradChecks(self, lambda x: F.pad(x, (-1, 1, -2, 1)), (inputs,))
        _assertGradAndGradgradChecks(self, lambda x: F.pad(x, (-1, 1, -2, 1), value=2), (inputs,))
        self.assertTrue(gradcheck(lambda x: F.pad(x, (-1, 1, -2, 1), mode='replicate'), (inputs,)))
        self.assertTrue(gradcheck(lambda x: F.pad(x, (-1, 1, -2, 1), mode='reflect'), (inputs,)))

        inputs = torch.randn(1, 2, 3, 4, 4, requires_grad=True)
        self.assertTrue(gradcheck(lambda x: F.pad(x, (1, 1, 1, 1, 1, 1), mode='replicate'), (inputs,)))

        # assert that relfection padding errors when pad >= input size
        expected_err_msg = r"Padding size should be less than the corresponding input dimension"
        self.assertRaisesRegex(RuntimeError, expected_err_msg,
                               lambda: F.pad(torch.randn(1, 1, 2, 3), (1, 1, 3, 0), mode='reflect'))
        self.assertRaisesRegex(RuntimeError, expected_err_msg,
                               lambda: F.pad(torch.randn(1, 1, 2), (2, 1), mode='reflect'))

    def test_pad_scalar_error(self):
        inputs = torch.tensor(0., requires_grad=True)
        self.assertRaises(AssertionError, lambda: F.pad(inputs, (1, 1)))
        self.assertRaises(AssertionError, lambda: F.pad(inputs, (1,)))

    @unittest.skipIf((not TEST_NUMPY) or (not TEST_SCIPY) or (scipy.__version__ < '1.0.0'),
                     "Scipy v1.0 and/or numpy not found")
    def test_multihead_attention(self):
        def _scaled_dot_attn_ref(Q, K, V, dims, unseen_mask=None, key_padding_mask=None):
            """ Numpy-based reference implementation of scaled dot attention
            for testing"""

            QKT = _batchmatmul(
                Q,
                np.transpose(K, axes=[0, 1, 3, 2])
                / np.sqrt(dims[3], dtype=np.float32),  # divide by sqrt(d_head)
            )
            b1, b2, s1, s2 = QKT.shape
            if unseen_mask is not None or src_lengths is not None:
                # assert s1 == s2
                for i in range(b1):
                    for j in range(b2):
                        for m in range(s1):
                            for n in range(s2):
                                if unseen_mask is not None and unseen_mask[m][n] == 0:
                                    QKT[i, j, m, n] = -np.inf
                                if key_padding_mask is not None and key_padding_mask[i][n]:
                                    QKT[i, j, m, n] = -np.inf

            reference = _softmax(QKT)
            ref_attn_weight = reference
            ref_attn_weight = np.sum(ref_attn_weight, axis=1) / b2
            reference = _batchmatmul(reference, V)
            return reference, ref_attn_weight

        def _batchmatmul(a, b):  # batchmatmul over 4 dim matrix
            """ Numpy-based batch matrix multiply over 4 dim matrix"""
            assert a.shape[0] == b.shape[0]
            assert a.shape[1] == b.shape[1]
            retval = np.zeros(
                (a.shape[0], a.shape[1], a.shape[2], b.shape[3]), dtype=np.float32
            )
            for i in range(a.shape[0]):
                for j in range(a.shape[1]):
                    retval[i, j, :, :] = np.matmul(a[i, j, :, :], b[i, j, :, :])
            return retval

        def _softmax(x):  # softmax over 4 dim matrix
            """ Numpy-based reference softmax over 4 dim matrix"""
            np.seterr(invalid='ignore')
            output = np.zeros(x.shape, dtype=np.float64)
            for i in range(x.shape[0]):
                for j in range(x.shape[1]):
                    for k in range(x.shape[2]):
                        x_curr = x[i, j, k, :]
                        e_x = np.exp(x_curr - np.amax(x_curr))
                        output[i, j, k, :] = e_x / np.sum(e_x)
            return output

        def _split_heads_ref(X, dims, nheads, d_head):
            X_split = np.reshape(X, dims[:2] + [nheads, d_head])
            X_split_transposed = np.transpose(X_split, [0, 2, 1, 3])
            reference = np.reshape(X_split_transposed, [dims[0], nheads, dims[1], d_head])
            return reference

        def _combine_heads_ref(X, dims, nheads, d_head):
            X_transposed = np.transpose(X, [0, 2, 1, 3])
            reference = np.reshape(X_transposed, dims[:2] + [nheads * d_head])
            return reference

        def _fc(X, X_weight, X_bias):
            X_fc_b = X_bias.detach().numpy()
            X_fc_w = X_weight.detach().numpy()
            return np.matmul(X, np.transpose(X_fc_w)) + X_fc_b

        def _create_src_lengths_mask(batch_size, src_lengths):
            """
            Generate boolean mask to prevent attention beyond the end of source
            Inputs:
              batch_size : int
              src_lengths : [batch_size] of sentence lengths
            Outputs:
              [batch_size, max_src_len]
            """
            max_srclen = src_lengths.max()
            src_indices = torch.arange(0, max_srclen).unsqueeze(0).type_as(src_lengths)
            src_indices = src_indices.expand(batch_size, max_srclen)
            src_lengths = src_lengths.unsqueeze(dim=1).expand(batch_size, max_srclen)
            # returns [batch_size, max_seq_len]
            return (src_indices < src_lengths).int().detach()

        def _multihead_attn_test_helper(add_key_padding_mask=False, add_bias_kv=False, add_zero_attn=False,
                                        saved_kv=False, same_embed_dim=False):
            for _ in range(100):
                batch_sz, seq_len = [random.randint(2, 10) for r in range(2)]
                d_head = random.randint(3, 10)
                nheads = random.randint(3, 10)
                d_model = d_head * nheads
                if same_embed_dim:
                    kv_dim = d_model
                else:
                    kv_dim = random.randint(5, 20)
                dims = [batch_sz, seq_len, kv_dim]

                saved_k = None
                saved_k_tensor = None
                saved_v = None
                saved_v_tensor = None
                if saved_kv:
                    saved_k = np.random.rand(batch_sz * nheads, seq_len, d_head)
                    saved_k_tensor = torch.from_numpy(saved_k)
                    saved_v = np.random.rand(batch_sz * nheads, seq_len, d_head)
                    saved_v_tensor = torch.from_numpy(saved_v)

                key_padding_mask = None
                key_padding_mask_tensor = None
                if add_key_padding_mask:
                    seq_mask = np.random.randint(0, 2, (1, seq_len))
                    key_padding_mask = (np.repeat(seq_mask, batch_sz, axis=0) == 1)
                    key_padding_mask_tensor = torch.from_numpy(key_padding_mask)

                decoder_state = np.random.rand(batch_sz, d_model).astype(np.float64)
                K = np.random.rand(*dims).astype(np.float64)
                V = K
                Q = np.expand_dims(decoder_state, 1)
                attn_mask = np.random.randint(0 , 2, size=(1, seq_len))
                attn_mask_tensor = torch.from_numpy(attn_mask).float()
                attn_mask_tensor.masked_fill_(attn_mask_tensor == 0, float('-inf'))
                attn_mask_tensor.masked_fill_(attn_mask_tensor > 0, float('0.0'))
                attn_mask_tensor = attn_mask_tensor.double()

                decoder_state_tensor = torch.from_numpy(decoder_state).double()
                source_hid_tensor = torch.from_numpy(K).double().transpose(0, 1)

                multihead_attn_module = MultiheadAttention(d_model, nheads,
                                                           add_bias_kv=add_bias_kv,
                                                           add_zero_attn=add_zero_attn,
                                                           kdim=kv_dim, vdim=kv_dim)

                if add_bias_kv:
                    bias_k = multihead_attn_module.bias_k.detach().numpy()
                    bias_v = multihead_attn_module.bias_v.detach().numpy()
                else:
                    bias_k = None
                    bias_v = None

                _batch_size = decoder_state_tensor.shape[0]
                _Q = decoder_state_tensor.unsqueeze(1).transpose(0, 1)
                _V = source_hid_tensor
                _K = source_hid_tensor

                if multihead_attn_module._qkv_same_embed_dim:
                    result, result_weight = torch.nn.functional.multi_head_attention_forward(
                        _Q, _K, _V,
                        d_model, nheads,
                        multihead_attn_module.in_proj_weight, multihead_attn_module.in_proj_bias,
                        multihead_attn_module.bias_k, multihead_attn_module.bias_v,
                        multihead_attn_module.add_zero_attn, multihead_attn_module.dropout,
                        multihead_attn_module.out_proj.weight, multihead_attn_module.out_proj.bias,
                        multihead_attn_module.training, key_padding_mask_tensor, True, attn_mask_tensor,
                        static_k=saved_k_tensor, static_v=saved_v_tensor)
                else:
                    result, result_weight = torch.nn.functional.multi_head_attention_forward(
                        _Q, _K, _V,
                        d_model, nheads,
                        None, multihead_attn_module.in_proj_bias,
                        multihead_attn_module.bias_k, multihead_attn_module.bias_v,
                        multihead_attn_module.add_zero_attn, multihead_attn_module.dropout,
                        multihead_attn_module.out_proj.weight, multihead_attn_module.out_proj.bias,
                        multihead_attn_module.training, key_padding_mask_tensor, True, attn_mask_tensor,
                        True, multihead_attn_module.q_proj_weight,
                        multihead_attn_module.k_proj_weight, multihead_attn_module.v_proj_weight,
                        static_k=saved_k_tensor, static_v=saved_v_tensor)

                result = result.squeeze(0).detach().numpy()

                if multihead_attn_module._qkv_same_embed_dim:
                    q_proj_weight = multihead_attn_module.in_proj_weight[:d_model]
                    k_proj_weight = multihead_attn_module.in_proj_weight[d_model:(d_model * 2)]
                    v_proj_weight = multihead_attn_module.in_proj_weight[(d_model * 2):]
                else:
                    q_proj_weight = multihead_attn_module.q_proj_weight
                    k_proj_weight = multihead_attn_module.k_proj_weight
                    v_proj_weight = multihead_attn_module.v_proj_weight

                Q_fc = _fc(Q, q_proj_weight, multihead_attn_module.in_proj_bias[:d_model])
                K_fc = _fc(K, k_proj_weight, multihead_attn_module.in_proj_bias[d_model:(d_model * 2)])
                V_fc = _fc(V, v_proj_weight, multihead_attn_module.in_proj_bias[(d_model * 2):])

                if add_bias_kv:
                    K_fc = np.concatenate((K_fc, np.repeat(bias_k, K_fc.shape[0], axis=0)), axis=1)
                    V_fc = np.concatenate((V_fc, np.repeat(bias_v, V_fc.shape[0], axis=0)), axis=1)
                    if attn_mask is not None:
                        attn_mask = np.concatenate((attn_mask, np.ones([1, 1])), axis=1)
                    if key_padding_mask is not None:
                        key_padding_mask = np.concatenate((key_padding_mask, np.full((batch_sz, 1), False, dtype=bool)), axis=1)
                    dims[1] += 1
                Q_split = _split_heads_ref(
                    Q_fc, [batch_sz, 1, d_model], nheads, d_head
                )

                if saved_k is not None:
                    K_split = np.reshape(saved_k, [dims[0], nheads, dims[1], d_head])
                else:
                    K_split = _split_heads_ref(K_fc, dims, nheads, d_head)

                if saved_k is not None:
                    V_split = np.reshape(saved_v, [dims[0], nheads, dims[1], d_head])
                else:
                    V_split = _split_heads_ref(V_fc, dims, nheads, d_head)

                if add_zero_attn:
                    dims[1] += 1
                    K_split = np.concatenate((K_split, np.zeros([K_split.shape[0], K_split.shape[1], 1, K_split.shape[3]])), axis=2)
                    V_split = np.concatenate((V_split, np.zeros([V_split.shape[0], V_split.shape[1], 1, V_split.shape[3]])), axis=2)

                    if attn_mask is not None:
                        attn_mask = np.concatenate((attn_mask, np.ones([1, 1])), axis=1)

                    if key_padding_mask is not None:
                        key_padding_mask = np.concatenate((key_padding_mask, np.full((batch_sz, 1), False, dtype=bool)), axis=1)
                attn_heads, ref_attn_weight = _scaled_dot_attn_ref(
                    Q=Q_split,
                    K=K_split,
                    V=V_split,
                    dims=Q_split.shape,
                    unseen_mask=attn_mask,
                    key_padding_mask=key_padding_mask
                )
                combined_attn_heads = _combine_heads_ref(
                    X=attn_heads, dims=[batch_sz, 1], nheads=nheads, d_head=d_head
                )

                reference = _fc(combined_attn_heads, multihead_attn_module.out_proj.weight, multihead_attn_module.out_proj.bias)
                reference = np.squeeze(reference, axis=1)

                # result = reference
                self.assertEqual(tuple(result.shape), (batch_sz, d_model))
                np.testing.assert_allclose(result, reference, atol=1e-5)

                # result_weight = ref_attn_weight
                result_weight = result_weight.detach().numpy()
                self.assertEqual(tuple(result_weight.shape), tuple(ref_attn_weight.shape))
                np.testing.assert_allclose(result_weight, ref_attn_weight, atol=1e-5)

        def test_multihead_attn_add_bias_kv():
            _multihead_attn_test_helper(add_bias_kv=True)

        def test_multihead_attn_add_zero_attn():
            _multihead_attn_test_helper(add_zero_attn=True)

        def test_multihead_attn_no_masking():
            _multihead_attn_test_helper()

        def test_multihead_attn_key_padding_mask():
            _multihead_attn_test_helper(add_key_padding_mask=True)

        def test_multihead_attn_saved_kv():
            _multihead_attn_test_helper(saved_kv=True)

        def test_multihead_attn_add_bias_kv_zero_attn():
            _multihead_attn_test_helper(add_key_padding_mask=True, add_bias_kv=True,
                                        add_zero_attn=True)

        def test_multihead_attn_all_arguments1():
            _multihead_attn_test_helper(add_key_padding_mask=True, add_zero_attn=True, saved_kv=True)

        def test_multihead_attn_all_arguments2():
            _multihead_attn_test_helper(add_key_padding_mask=True, add_bias_kv=True,
                                        add_zero_attn=True, saved_kv=True)

        def test_multihead_attn_all_arguments3():
            _multihead_attn_test_helper(add_key_padding_mask=True, add_zero_attn=True,
                                        saved_kv=True, same_embed_dim=True)

        test_multihead_attn_add_zero_attn()  # Test MultiheadAttention with add_zero_attn
        test_multihead_attn_add_bias_kv()  # Test MultiheadAttention with add_bias_kv
        test_multihead_attn_no_masking()   # Test MultiheadAttention without masking
        test_multihead_attn_key_padding_mask()  # Test MultiheadAttention with src lengths
        test_multihead_attn_saved_kv()  # Test MultiheadAttention with static kv.
        test_multihead_attn_add_bias_kv_zero_attn()  # Test MultiheadAttention with bias_kv and zero_attn.
        test_multihead_attn_all_arguments1()  # Test MultiheadAttention with all the argument.
        with self.assertRaisesRegex(AssertionError, "bias cannot be added to static key."):
            test_multihead_attn_all_arguments2()  # Test MultiheadAttention with all the argument.
        test_multihead_attn_all_arguments3()  # Test MultiheadAttention with all the argument.

    def test_normalize(self):
        inputs = torch.randn(1, 3, 4, 4, requires_grad=True)
        self.assertTrue(gradcheck(lambda x: F.normalize(x, p=1, dim=-1), (inputs,)))
        self.assertTrue(gradcheck(lambda x: F.normalize(x, p=2, dim=-2), (inputs,)))

        inputs = torch.randn((), requires_grad=True)
        self.assertTrue(gradcheck(lambda x: F.normalize(x, p=1, dim=-1), (inputs,)))

    def test_adaptive_pooling_input_size(self):
        for numel in (2, 3):
            for pool_type in ('Max', 'Avg'):
                cls_name = 'Adaptive{}Pool{}d'.format(pool_type, numel)
                module_cls = getattr(nn, cls_name)
                output_size = (2,) * numel
                module = module_cls(output_size)

                input = torch.randn(output_size)
                self.assertRaises(ValueError, lambda: module(input))

    def test_adaptive_pooling_size_none(self):
        for numel in (2, 3):
            for pool_type in ('Max', 'Avg'):
                cls_name = 'Adaptive{}Pool{}d'.format(pool_type, numel)
                module_cls = getattr(nn, cls_name)
                output_size = (2,) * (numel - 1) + (None,)
                module = module_cls(output_size)

                input = torch.randn((4,) * (numel + 1))
                output = module(input)
                self.assertEqual(output.size(), (4,) + (2,) * (numel - 1) + (4,))

    @unittest.skipIf(not TEST_CUDA, "CUDA unavailable")
    def test_adaptive_pooling_avg_nhwc(self):
        input = torch.randint(1, 10, (4, 8, 8, 8), dtype=torch.float32, device="cuda")
        input = input.contiguous(memory_format=torch.channels_last).requires_grad_()
        grad = torch.randint(1, 10, (4, 8, 7, 7), dtype=torch.float32, device="cuda")
        pool = torch.nn.AdaptiveAvgPool2d((7, 7)).cuda()

        ref_input = input.detach().clone().contiguous().requires_grad_(True)
        ref_grad = grad.detach().clone().contiguous()
        ref_pool = torch.nn.AdaptiveAvgPool2d((7, 7)).cuda()

        out = pool(input)
        out.backward(grad)
        ref_out = ref_pool(ref_input)
        ref_out.backward(ref_grad)

        self.assertTrue(out.is_contiguous(memory_format=torch.channels_last))
        self.assertTrue(ref_out.is_contiguous())
        self.assertEqual(out, ref_out)
        self.assertEqual(input.grad, ref_input.grad)

    @unittest.skipIf(not TEST_CUDA, "CUDA unavailable")
    def test_adaptive_pooling_avg_nhwc_non_contiguous(self):
        input = torch.randint(1, 10, (4, 8, 8, 8), dtype=torch.float32, device="cuda")
        input = input.contiguous(memory_format=torch.channels_last)
        input = input[:, ::2, :, :].requires_grad_()
        grad = torch.randint(1, 10, (4, 8, 7, 7), dtype=torch.float32, device="cuda")
        grad = grad[:, ::2, :, :]
        pool = torch.nn.AdaptiveAvgPool2d((7, 7)).cuda()

        ref_input = input.detach().clone().contiguous().requires_grad_(True)
        ref_grad = grad.detach().clone().contiguous()
        ref_pool = torch.nn.AdaptiveAvgPool2d((7, 7)).cuda()

        out = pool(input)
        out.backward(grad)
        ref_out = ref_pool(ref_input)
        ref_out.backward(ref_grad)

        self.assertTrue(out.is_contiguous(memory_format=torch.channels_last))
        self.assertTrue(ref_out.is_contiguous())
        self.assertEqual(out, ref_out)
        self.assertEqual(input.grad, ref_input.grad)

    @unittest.skipIf(not TEST_CUDA, "CUDA unavailable")
    @unittest.skipIf(not TEST_LARGE_TENSOR, "not enough memory")
    def test_adaptive_pooling_avg_nhwc_launch_config_backward(self):
        input = torch.randint(1, 10, (1, 32, 2 ** 17 + 1, 32), dtype=torch.float32, device="cuda")
        input = input.contiguous(memory_format=torch.channels_last).requires_grad_()
        grad = torch.randint(1, 10, (1, 32, 10, 32), dtype=torch.float32, device="cuda")

        pool = torch.nn.AdaptiveAvgPool2d((10, 32)).cuda()

        ref_input = input.detach().clone().contiguous().requires_grad_(True)
        ref_grad = grad.detach().clone().contiguous()
        ref_pool = torch.nn.AdaptiveAvgPool2d((10, 32)).cuda()

        out = pool(input)
        out.backward(grad)
        ref_out = ref_pool(ref_input)
        ref_out.backward(ref_grad)

        self.assertTrue(out.is_contiguous(memory_format=torch.channels_last))
        self.assertTrue(ref_out.is_contiguous())
        self.assertEqual(out, ref_out)
        self.assertEqual(input.grad, ref_input.grad)

    @unittest.skipIf(not TEST_CUDA, "CUDA unavailable")
    @unittest.skipIf(not TEST_LARGE_TENSOR, "not enough memory")
    def test_adaptive_pooling_avg_nhwc_launch_config_forward(self):
        input = torch.randint(1, 10, (1, 32, 16, 16), dtype=torch.float32, device="cuda")
        input = input.contiguous(memory_format=torch.channels_last).requires_grad_()
        pool = torch.nn.AdaptiveAvgPool2d((2 ** 17 + 1, 32)).cuda()

        ref_input = input.detach().clone().contiguous().requires_grad_(True)
        ref_pool = torch.nn.AdaptiveAvgPool2d((2 ** 17 + 1, 32)).cuda()

        out = pool(input)
        ref_out = ref_pool(ref_input)

        self.assertTrue(out.is_contiguous(memory_format=torch.channels_last))
        self.assertTrue(ref_out.is_contiguous())
        self.assertEqual(out, ref_out)

    @unittest.skipIf(not TEST_MULTIGPU, "multi-GPU not supported")
    def test_broadcast_double_backwards_gpu(self):
        tensors = (torch.randn(4, 4, device='cuda', requires_grad=True),
                   torch.randn(4, 4, device='cuda', requires_grad=True),
                   torch.randn(4, 4, device='cuda', requires_grad=True))
        _assertGradAndGradgradChecks(self, lambda *i: Broadcast.apply((0, 1), *i), tensors)

    @unittest.skipIf(not TEST_MULTIGPU, "multi-GPU not supported")
    def test_broadcast_not_requiring_grad(self):
        variables = [
            torch.randn(1, 2, device='cuda', requires_grad=True),
            torch.randn(1, 2, device='cuda', requires_grad=False),
            torch.randn(1, 2, device='cuda', requires_grad=False),
            torch.randn(1, 2, device='cuda', requires_grad=True),
            torch.randn(1, 2, device='cuda', requires_grad=True),
        ]
        broadcasted_variables = Broadcast.apply((0, 1), *variables)
        for output_idx, broadcasted_var in enumerate(broadcasted_variables):
            input_var = variables[output_idx % len(variables)]
            self.assertEqual(input_var.requires_grad, broadcasted_var.requires_grad)

    @unittest.skipIf(not TEST_MULTIGPU, "multi-GPU not supported")
    def test_broadcast_no_grad(self):
        x = torch.randn(1, 2, dtype=torch.float32, requires_grad=True, device='cuda')
        with torch.no_grad():
            broadcasted = Broadcast.apply((0, 1), x)
        self.assertTrue(x.requires_grad)
        for output in broadcasted:
            self.assertFalse(output.requires_grad)

    def test_state_dict(self):
        l = nn.Linear(5, 5)
        block = nn.Module()
        block.conv = nn.Conv2d(3, 3, 3, bias=False)
        net = nn.Module()
        net.linear1 = l
        net.linear2 = l
        net.bn = nn.BatchNorm2d(2)
        net.block = block
        net.add_module('empty', None)

        state_dict = net.state_dict()
        self.assertEqual(len(state_dict), 10)
        self.assertEqual(len(state_dict._metadata), 6)
        self.assertIn('', state_dict._metadata)
        self.assertIn('linear1', state_dict._metadata)
        self.assertIn('linear1.weight', state_dict)
        self.assertIn('linear1.bias', state_dict)
        self.assertIn('linear2', state_dict._metadata)
        self.assertIn('linear2.weight', state_dict)
        self.assertIn('linear2.bias', state_dict)
        self.assertIn('block', state_dict._metadata)
        self.assertIn('block.conv', state_dict._metadata)
        self.assertIn('block.conv.weight', state_dict)
        self.assertIn('block.conv.weight', state_dict)
        self.assertNotIn('block.conv.bias', state_dict)
        self.assertIn('bn', state_dict._metadata)
        self.assertIn('bn.weight', state_dict)
        self.assertIn('bn.bias', state_dict)
        self.assertIn('bn.running_var', state_dict)
        self.assertIn('bn.running_mean', state_dict)
        self.assertIn('bn.num_batches_tracked', state_dict)
        self.assertFalse(any(map(lambda k: k.startswith('empty'), state_dict.keys())))
        for k, v in state_dict.items():
            param = net
            for component in k.split('.'):
                param = getattr(param, component)
                if isinstance(param, Parameter):
                    param = param.data
            self.assertEqual(v.data_ptr(), param.data_ptr())

        l = nn.Linear(5, 5)
        state_dict = l.state_dict()
        self.assertEqual(len(state_dict), 2)
        self.assertEqual(len(state_dict._metadata), 1)
        self.assertIn('', state_dict._metadata)
        self.assertTrue(state_dict._metadata['']['version'] >= 0)
        self.assertEqual(state_dict['weight'].data_ptr(), l.weight.data_ptr())
        self.assertEqual(state_dict['bias'].data_ptr(), l.bias.data_ptr())

    def test_load_state_dict(self):
        l = nn.Linear(5, 5)
        block = nn.Module()
        block.conv1 = nn.Conv2d(3, 3, 3, bias=True)
        block.conv2 = nn.Conv2d(3, 3, 3, bias=False)
        net = nn.Module()
        net.linear1 = l
        net.linear2 = l
        net.bn = nn.BatchNorm2d(2)
        net.block = block
        net.add_module('empty', None)

        state_dict = net.state_dict()
        state_dict.update({
            'linear1.weight': torch.ones(5, 5),
            'block.conv1.bias': torch.arange(1, 4),
            'bn.running_mean': torch.randn(2),
        })
        incompatible_keys = net.load_state_dict(state_dict)
        self.assertEqual(len(incompatible_keys.missing_keys), 0)
        self.assertEqual(len(incompatible_keys.unexpected_keys), 0)
        self.assertNotIn('Incompatible', str(incompatible_keys))
        self.assertNotIn('Incompatible', repr(incompatible_keys))
        self.assertEqual(net.linear1.weight.data, state_dict['linear1.weight'])
        self.assertEqual(net.block.conv1.bias.data, state_dict['block.conv1.bias'])
        self.assertEqual(net.bn.running_mean, state_dict['bn.running_mean'])

        state_dict = net.state_dict()
        state_dict.update({'extra': torch.ones(5)})
        self.assertRaises(RuntimeError, lambda: net.load_state_dict(state_dict))
        incompatible_keys = net.load_state_dict(state_dict, strict=False)
        self.assertEqual(len(incompatible_keys.missing_keys), 0)
        self.assertEqual(len(incompatible_keys.unexpected_keys), 1)
        self.assertIn('extra', incompatible_keys.unexpected_keys)
        self.assertIn('Incompatible', str(incompatible_keys))
        self.assertIn('Incompatible', repr(incompatible_keys))

        state_dict = net.state_dict()
        state_dict.update({'extra.param': torch.ones(5)})
        self.assertRaises(RuntimeError, lambda: net.load_state_dict(state_dict))
        incompatible_keys = net.load_state_dict(state_dict, strict=False)
        self.assertEqual(len(incompatible_keys.missing_keys), 0)
        self.assertEqual(len(incompatible_keys.unexpected_keys), 1)
        self.assertIn('extra.param', incompatible_keys.unexpected_keys)

        state_dict = net.state_dict()
        del state_dict['linear1.weight']
        self.assertRaises(RuntimeError, lambda: net.load_state_dict(state_dict))
        incompatible_keys = net.load_state_dict(state_dict, strict=False)
        self.assertEqual(len(incompatible_keys.missing_keys), 1)
        self.assertEqual(len(incompatible_keys.unexpected_keys), 0)
        self.assertIn('linear1.weight', incompatible_keys.missing_keys)
        state_dict.update({'extra.param': torch.ones(5)})
        self.assertRaises(RuntimeError, lambda: net.load_state_dict(state_dict))
        incompatible_keys = net.load_state_dict(state_dict, strict=False)
        self.assertEqual(len(incompatible_keys.missing_keys), 1)
        self.assertEqual(len(incompatible_keys.unexpected_keys), 1)
        self.assertIn('linear1.weight', incompatible_keys.missing_keys)
        self.assertIn('extra.param', incompatible_keys.unexpected_keys)

        state_dict = net.state_dict()
        state_dict.update({'bn.running_mean': torch.rand(14, 4)})  # wrong size
        self.assertRaises(RuntimeError, lambda: net.load_state_dict(state_dict))
        self.assertRaises(RuntimeError, lambda: net.load_state_dict(state_dict, strict=False))

        state_dict = net.state_dict()
        old_state_dict = deepcopy(state_dict)
        state_dict = {
            'linear1.weight': torch.ones(5, 5),
            'block.conv1.bias': torch.arange(1, 4),
            'bn.running_mean': torch.randn(2),
            'nonexistent_key': torch.rand(3)
        }
        net.load_state_dict(state_dict, strict=False)
        self.assertEqual(net.linear1.weight.data, state_dict['linear1.weight'])
        self.assertEqual(net.block.conv1.bias.data, state_dict['block.conv1.bias'])
        self.assertEqual(net.bn.running_mean, state_dict['bn.running_mean'])
        new_state_dict = net.state_dict()
        del old_state_dict['linear1.weight']
        del old_state_dict['block.conv1.bias']
        del old_state_dict['bn.running_mean']
        for k, v, in old_state_dict.items():
            self.assertTrue(v.equal(new_state_dict[k]))

    def test_load_state_dict_BC(self):
        # BatchNormNd
        # Added num_batches_tracked buffer at version 2. For state dict with
        # earlier versions or no versions, it should provide default value of 0.
        bn = nn.BatchNorm2d(3)
        state_dict = bn.state_dict()
        del state_dict['num_batches_tracked']
        state_dict._metadata['']['version'] = 1  # version 1
        bn.load_state_dict(state_dict)
        self.assertEqual(bn.num_batches_tracked.dtype, torch.long)
        self.assertEqual(bn.num_batches_tracked.item(), 0)
        del state_dict._metadata['']['version']  # no version
        bn.load_state_dict(state_dict)
        self.assertEqual(bn.num_batches_tracked.dtype, torch.long)
        self.assertEqual(bn.num_batches_tracked.item(), 0)

    @unittest.skipIf(not PY3, 'Python 2.7 generates cyclic trash')
    def test_load_state_dict_ref_cycle(self):
        # load_state_dict shouldn't cause a reference cycle involving Tensors
        import gc

        m = torch.nn.LSTM(16, 16, bidirectional=True)

        gc.collect()
        m.load_state_dict(deepcopy(m).state_dict())
        refcycles = gc.collect()

        self.assertEqual(refcycles, 0)

    def test_load_state_dict_custom(self):

        class CustomState(nn.Module):
            def __init__(self):
                super(CustomState, self).__init__()
                self.param = torch.nn.Parameter(torch.ones(1))
                self.sub = torch.nn.Linear(5, 5)

            def _save_to_state_dict(self, destination, prefix, keep_vars):
                destination[prefix + "serialized"] = self.param.data + 1

            def _load_from_state_dict(self, state_dict, prefix, local_metadata,
                                      strict, missing_keys, unexpected_keys,
                                      error_msgs):
                # skip some of the error handling
                self.param.data.copy_(state_dict[prefix + "serialized"] - 1)

        # use sequential to verify nesting
        m = nn.Sequential(CustomState())
        m[0].param[0] = 10
        m[0].sub.weight[0, 0] = 555
        state_dict = m.state_dict()
        self.assertEqual(state_dict["0.serialized"].item(), 11)
        self.assertIn("0.sub.weight", state_dict)
        self.assertNotIn("0.param", state_dict)
        del m
        mm = nn.Sequential(CustomState())
        self.assertEqual(mm[0].param[0].item(), 1)
        mm.load_state_dict(state_dict)
        self.assertEqual(mm[0].param[0].item(), 10)
        self.assertEqual(mm[0].sub.weight[0, 0].item(), 555)

    def test_parameter_assignment(self):
        l = nn.Linear(5, 5)

        def num_params():
            return len(list(l.parameters()))

        self.assertEqual(num_params(), 2)

        new_param = Parameter(torch.randn(5, 5))
        l.param_name = new_param
        self.assertEqual(num_params(), 3)
        self.assertObjectIn(new_param, l.parameters())

        var = torch.randn(5, 5)
        l.var_name = var
        self.assertEqual(num_params(), 3)
        self.assertNotIn(id(var), map(id, l.parameters()))

        # Make sure Variables are not saved as parameters
        l.variable_attr = torch.empty(5, 5)
        self.assertEqual(num_params(), 3)
        l.param_attr = Parameter(torch.empty(5, 5))
        self.assertEqual(num_params(), 4)

        # It shouldn't be possible to replace a parameter with a Variable
        def assign_var():
            l.param_attr = torch.empty(5, 5)

        self.assertRaises(TypeError, assign_var)
        # But replacing it with None should be fine
        l.param_attr = None
        self.assertEqual(num_params(), 3)

    def test_assignment(self):
        l = nn.Module()
        a = nn.Parameter(torch.randn(2))
        b = nn.Parameter(torch.randn(3))
        c = nn.Parameter(torch.randn(4))
        q = nn.Linear(4, 4)
        r = nn.Linear(5, 5)
        w = nn.Linear(6, 6)

        def test_assignments(get_list, a, b, c):
            # Check that None can be shadowed
            l.a = None
            self.assertIsNone(l.a)
            self.assertIn('a', l.__dict__)
            l.a = a
            self.assertIs(l.a, a)
            self.assertEqual(get_list(), [a])
            self.assertNotIn('a', l.__dict__)

            # Assign second object
            l.b = None
            self.assertIsNone(l.b)
            self.assertIn('b', l.__dict__)
            l.b = b
            self.assertIs(l.b, b)
            self.assertEqual(get_list(), [a, b])
            self.assertNotIn('b', l.__dict__)

            # Remove and add the object back. Order should be unchanged.
            l.a = None
            self.assertIsNone(l.a)
            self.assertEqual(get_list(), [b])
            l.a = a
            self.assertIs(l.a, a)
            self.assertEqual(get_list(), [a, b])

            # Replace object with another one. Order should be unchanged.
            l.a = c
            self.assertIs(l.a, c)
            self.assertEqual(get_list(), [c, b])

            # Remove and reassign an attribute. It should appear at the end of the list now.
            del l.a
            self.assertFalse(hasattr(l, 'a'))
            l.a = a
            self.assertIs(l.a, a)
            self.assertEqual(get_list(), [b, a])

        test_assignments(lambda: list(l.parameters()), a, b, c)
        del l.a, l.b
        self.assertEqual(list(l.parameters()), [])

        test_assignments(lambda: list(l.children()), q, r, w)
        del l.a, l.b
        self.assertEqual(list(l.children()), [])

        buf = torch.randn(10)
        l.register_buffer('buf', buf)
        self.assertIs(l.buf, buf)
        l.buf = None
        self.assertIs(l.buf, None)
        self.assertNotIn('buf', l.__dict__)  # should be stored in l._buffers
        l.buf = buf
        self.assertIn('buf', l.state_dict())
        self.assertEqual(l.state_dict()['buf'], buf)

    def test_Conv2d_inconsistent_types(self):
        inputs = torch.randn(4, 1, 7, 7, dtype=torch.float)
        weights = torch.randn(1, 1, 3, 3, dtype=torch.double)
        # inconsistent types should raise an exception
        self.assertRaises(RuntimeError, lambda: nn.functional.conv2d(inputs, weights))
        # but it should work with the same type
        nn.functional.conv2d(inputs.float(), weights.float())

    @unittest.skipIf(not TEST_CUDA, 'CUDA not available')
    def test_Conv2d_inconsistent_types_on_GPU_without_cudnn(self):
        inputs = torch.randn(4, 1, 7, 7, dtype=torch.float, device="cuda")
        weights = torch.randn(1, 1, 3, 3, dtype=torch.double, device="cuda")
        bias = torch.randn(1, dtype=torch.double, device="cuda")

        with torch.backends.cudnn.flags(enabled=False):
            # inconsistent types should raise an exception
            self.assertRaises(RuntimeError, lambda: nn.functional.conv2d(inputs, weights))
            self.assertRaises(RuntimeError, lambda: nn.functional.conv2d(inputs, weights.float(), bias))

            # but it should work with the same type
            nn.functional.conv2d(inputs.float(), weights.float(), bias.float())

    @unittest.skipIf(not TEST_CUDA, 'CUDA not available')
    @unittest.skipIf(not TEST_CUDNN, 'CUDNN not available')
    def test_cudnn_non_contiguous(self):
        x = torch.randn(192, 16, 50).cuda()
        x = x.permute(0, 2, 1).contiguous().permute(0, 2, 1)
        m = torch.nn.Conv1d(
            in_channels=16,
            out_channels=32,
            kernel_size=2,
            bias=True).cuda()
        result = m(x)

    @unittest.skipIf(not TEST_CUDA, 'CUDA not available')
    @unittest.skipIf(not TEST_CUDNN, 'CUDNN not available')
    def test_Conv2d_inconsistent_types_on_GPU_with_cudnn(self):
        inputs = torch.randn(4, 1, 7, 7, dtype=torch.float, device="cuda")
        weights = torch.randn(1, 1, 3, 3, dtype=torch.double, device="cuda")
        bias = torch.randn(1, dtype=torch.double, device="cuda")

        with torch.backends.cudnn.flags(enabled=True):
            # inconsistent types should raise an exception
            self.assertRaises(RuntimeError, lambda: nn.functional.conv2d(inputs, weights))
            self.assertRaises(RuntimeError, lambda: nn.functional.conv2d(inputs, weights.float(), bias))

            # but it should work with the same type
            nn.functional.conv2d(inputs.float(), weights.float(), bias.float())

    @unittest.skipIf(not TEST_CUDA, 'CUDA not available')
    @unittest.skipIf(not TEST_CUDNN, 'CUDNN not available')
    @repeat_test_for_types(ALL_TENSORTYPES)
    def test_Conv2d_deterministic_cudnn(self, dtype=torch.float):
        inputs = torch.randn(2, 3, 5, 5, device="cuda", dtype=dtype, requires_grad=True)
        with cudnn.flags(enabled=True, benchmark=True, deterministic=True):
            conv1 = torch.nn.Conv2d(3, 3, 3).to("cuda", dtype)
            conv2 = torch.nn.Conv2d(3, 3, 3).to("cuda", dtype)
            conv2.bias.data.copy_(conv1.bias.data)
            conv2.weight.data.copy_(conv1.weight.data)
            out1 = conv1(inputs)
            out2 = conv2(inputs)
            self.assertEqual(out1, out2, prec=0.0)
            y = torch.randn(out1.size(), device="cuda", dtype=dtype)
            out1.backward(y)
            out2.backward(y)
            self.assertEqual(conv1.bias.grad.data, conv2.bias.grad.data, prec=0.0)
            self.assertEqual(conv1.weight.grad.data, conv2.weight.grad.data, prec=0.0)

    def test_Conv2d_missing_argument(self):
        c = nn.Conv2d(3, 3, 3)
        self.assertRaises(TypeError, lambda: c(None))

    def test_Conv2d_backward_twice(self):
        input = torch.randn(2, 3, 5, 5)
        c = nn.Conv2d(3, 3, 3)
        o1 = c(input)
        o1.sum().backward()
        self.assertRaisesRegex(RuntimeError, 'Specify retain_graph=True',
                               lambda: o1.sum().backward())

    @unittest.skipIf(not TEST_CUDA, 'CUDA not available')
    @repeat_test_for_types(ALL_TENSORTYPES)
    def test_Conv2d_large_workspace(self, dtype=torch.float):
        # These sizes require huge cuDNN workspaces. Make sure we choose a
        # reasonable algorithm that does not run out of memory
        sizes = [
            (1, 256, 109, 175),
            (1, 256, 80, 128),
            (1, 256, 120, 192),
        ]

        def run_test(benchmark):
            with torch.backends.cudnn.flags(benchmark=benchmark):
                conv = torch.nn.Conv2d(256, 256, kernel_size=3, padding=1).to("cuda", dtype)
                for size in sizes:
                    x = torch.randn(size, device="cuda", dtype=dtype)
                    out = conv(x.detach().clone().requires_grad_())
                    out.backward(torch.ones_like(out))

        run_test(benchmark=False)
        run_test(benchmark=True)

    def test_conv_modules_raise_error_on_incorrect_input_size(self):
        for dtype in [torch.bfloat16, torch.double, torch.float]:
            modules = [nn.Conv1d(3, 8, 3).to(dtype), nn.ConvTranspose1d(3, 8, 3).to(dtype),
                       nn.Conv2d(3, 8, 3).to(dtype), nn.ConvTranspose2d(3, 8, 3).to(dtype),
                       nn.Conv3d(3, 8, 3).to(dtype), nn.ConvTranspose3d(3, 8, 3).to(dtype)]

            invalid_input_dims = [(2, 4), (2, 4),
                                  (3, 5), (3, 5),
                                  (4, 6), (4, 6)]

            for invalid_dims, module in zip(invalid_input_dims, modules):
                for dims in invalid_dims:
                    input = torch.empty(torch.Size((3, ) * dims))
                    self.assertRaises(RuntimeError, lambda: module(input))

    def test_conv_shapecheck(self):
        def test(should_raise, module, input_size, dtype):
            input = torch.empty(3, *input_size).to(dtype)
            if should_raise:
                self.assertRaises(RuntimeError, lambda: module(input))
            else:
                # just run it to ensure no exception raised.
                module(input)

        for dtype in [torch.bfloat16, torch.float, torch.double]:
            # Conv1d
            test(True, nn.Conv1d(1, 1, 3).to(dtype), (1, 2), dtype)
            test(True, nn.Conv1d(1, 1, 3, stride=2).to(dtype), (1, 2), dtype)
            test(False, nn.Conv1d(1, 1, 2).to(dtype), (1, 2), dtype)
            test(False, nn.Conv1d(1, 1, 2, stride=2).to(dtype), (1, 2), dtype)
            test(False, nn.Conv1d(1, 1, 3, stride=2, padding=1).to(dtype), (1, 2), dtype)

            # Conv2d
            test(True, nn.Conv2d(1, 1, (3, 3)).to(dtype), (1, 2, 2), dtype)
            test(False, nn.Conv2d(1, 1, (3, 3)).to(dtype), (1, 3, 3), dtype)
            test(False, nn.Conv2d(1, 1, (3, 3), padding=1).to(dtype), (1, 2, 2), dtype)

            # Conv3D
            test(True, nn.Conv3d(1, 1, (3, 3, 3)).to(dtype), (1, 2, 2, 2), dtype)
            test(False, nn.Conv3d(1, 1, (3, 3, 3)).to(dtype), (1, 3, 3, 3), dtype)
            test(False, nn.Conv3d(1, 1, (3, 3, 3), padding=1).to(dtype), (1, 2, 2, 2), dtype)

    def test_ConvTranspose2d_output_size(self):
        m = nn.ConvTranspose2d(3, 4, 3, 3, 0, 2)
        i = torch.randn(2, 3, 6, 6)
        for h in range(15, 22):
            for w in range(15, 22):
                if 18 <= h <= 20 and 18 <= w <= 20:
                    output = m(i, output_size=(h, w))
                    self.assertEqual(output.size()[2:], (h, w))
                else:
                    self.assertRaises(ValueError, lambda: m(i, (h, w)))

    def test_ConvTranspose3d_correct_output_size(self):
        # Check that ConvTranspose3d can take a 5d output_size.
        m = nn.ConvTranspose3d(2, 2, 2)
        i = torch.rand(1, 2, 1, 1, 1)
        out = m(i, output_size=(1, 2, 2, 2, 2))

    @unittest.skipIf(not TEST_CUDA, 'CUDA not available')
    def test_ConvTranspose2d_half_cublas_gemm(self):
        with torch.backends.cudnn.flags(enabled=False):
            inputs = torch.randn(1, 1, 16, 16, device='cuda', dtype=torch.half)
            deconv = nn.ConvTranspose2d(
                1, 1, 3, stride=2, padding=1, output_padding=1).cuda().half()
            output = deconv(inputs)
            output.mean().backward()

    # For https://github.com/pytorch/pytorch/pull/1273
    # Almost identical to the above `test_Conv2d_naive_groups`
    def test_Conv2d_groups_nobias(self):
        dev_dtypes = [("cpu", torch.float)]
        if TEST_CUDA:
            dev_dtypes += [("cuda", torch.float), ("cuda", torch.half)]
        for device, dtype in dev_dtypes:
            m = nn.Conv2d(4, 4, kernel_size=3, groups=2, bias=False).to(device, dtype)
            i = torch.randn(2, 4, 6, 6, device=device, dtype=dtype, requires_grad=True)
            output = m(i)
            grad_output = torch.randn(2, 4, 4, 4, device=device, dtype=dtype)
            output.backward(grad_output)

            m1 = nn.Conv2d(2, 2, kernel_size=3, bias=False).to(device, dtype)
            m1.weight.data.copy_(m.weight.data[:2])
            i1 = i.data[:, :2].contiguous().requires_grad_(True)
            output1 = m1(i1)
            output1.backward(grad_output[:, :2].contiguous())

            m2 = nn.Conv2d(2, 2, kernel_size=3, bias=False).to(device, dtype)
            m2.weight.data.copy_(m.weight.data[2:])
            i2 = i.data[:, 2:].contiguous().requires_grad_(True)
            output2 = m2(i2)
            output2.backward(grad_output[:, 2:].contiguous())

            self.assertEqual(output, torch.cat([output1, output2], 1))
            self.assertEqual(i.grad.data,
                             torch.cat([i1.grad.data, i2.grad.data], 1),
                             dtype2prec[dtype])
            self.assertEqual(m.weight.grad.data,
                             torch.cat([m1.weight.grad.data, m2.weight.grad.data], 0),
                             1e-1 if dtype == torch.half else dtype2prec[dtype])

    # Almost identical to the above `test_Conv2d_naive_groups`
    # Covering special case when group > 1, input-channel / group < 16 and output-channel is multiple of 16
    # See also https://github.com/pytorch/pytorch/pull/18463#issuecomment-476563686
    # and https://github.com/pytorch/pytorch/pull/18463#issuecomment-477001024
    def test_Conv2d_groups_nobias_v2(self):
        torch.manual_seed(123)
        dev_dtypes = [("cpu", torch.float)]
        if TEST_CUDA:
            dev_dtypes += [("cuda", torch.float), ("cuda", torch.half)]
        for device, dtype in dev_dtypes:
            m = nn.Conv2d(4, 16, kernel_size=3, groups=2, bias=False).to(device, dtype)
            i = torch.randn(2, 4, 6, 6, device=device, dtype=dtype, requires_grad=True)
            output = m(i)
            grad_output = torch.randn(2, 16, 4, 4, device=device, dtype=dtype)
            output.backward(grad_output)

            m1 = nn.Conv2d(2, 8, kernel_size=3, bias=False).to(device, dtype)
            m1.weight.data.copy_(m.weight.data[:8])
            i1 = i.data[:, :2].contiguous().requires_grad_(True)
            output1 = m1(i1)
            output1.backward(grad_output[:, :8].contiguous())

            m2 = nn.Conv2d(2, 8, kernel_size=3, bias=False).to(device, dtype)
            m2.weight.data.copy_(m.weight.data[8:])
            i2 = i.data[:, 2:].contiguous().requires_grad_(True)
            output2 = m2(i2)
            output2.backward(grad_output[:, 8:].contiguous())

            self.assertEqual(output, torch.cat([output1, output2], 1))
            self.assertEqual(i.grad.data,
                             torch.cat([i1.grad.data, i2.grad.data], 1),
                             dtype2prec[dtype])
            self.assertEqual(m.weight.grad.data,
                             torch.cat([m1.weight.grad.data, m2.weight.grad.data], 0),
                             1e-1 if dtype == torch.half else dtype2prec[dtype])

    # Very similar to test_Conv2d_naive_groups but with special care to handle
    # the number of groups == number of input channels
    @unittest.skipIf(not TEST_CUDA, 'CUDA not available')
    @repeat_test_for_types(ALL_TENSORTYPES)
    def test_Conv2d_depthwise_naive_groups_cuda(self, dtype=torch.float):
        for depth_multiplier in [1, 2]:
            m = nn.Conv2d(2, 2 * depth_multiplier, kernel_size=3, groups=2).to("cuda", dtype)
            i = torch.randn(2, 2, 6, 6, device="cuda", dtype=dtype).div_(2).requires_grad_()
            output = m(i)
            grad_output = torch.randn(2, 2 * depth_multiplier, 4, 4, device="cuda", dtype=dtype) / 2
            output.backward(grad_output)

            offset = 1 * depth_multiplier

            m1 = nn.Conv2d(1, 1 * depth_multiplier, kernel_size=3).to("cuda", dtype)
            m1.weight.data = m.weight.data[:offset].clone()
            m1.bias.data = m.bias.data[:offset].clone()
            i1 = i.detach()[:, :1].clone().requires_grad_()
            output1 = m1(i1)
            output1.backward(grad_output[:, :offset].contiguous())

            m2 = nn.Conv2d(1, 1 * depth_multiplier, kernel_size=3).to("cuda", dtype)
            m2.weight.data.copy_(m.weight.data[offset:])
            m2.bias.data.copy_(m.bias.data[offset:])
            i2 = i.detach()[:, 1:].clone().requires_grad_()
            output2 = m2(i2)
            output2.backward(grad_output[:, offset:].contiguous())

            self.assertEqual(output, torch.cat([output1, output2], 1),
                             prec=dtype2prec[dtype])
            self.assertEqual(i.grad.data,
                             torch.cat([i1.grad.data, i2.grad.data], 1),
                             prec=dtype2prec[dtype])
            self.assertEqual(m.bias.grad.data,
                             torch.cat([m1.bias.grad.data,
                                        m2.bias.grad.data], 0),
                             prec=dtype2prec[dtype])
            self.assertEqual(m.weight.grad.data,
                             torch.cat([m1.weight.grad.data,
                                        m2.weight.grad.data], 0),
                             prec=dtype2prec[dtype])

    def test_MaxUnpool2d_output_size(self):
        m = nn.MaxPool2d(3, stride=2, return_indices=True)
        mu = nn.MaxUnpool2d(3, stride=2)
        big_t = torch.rand(1, 1, 6, 6)
        big_t[0][0][4][4] = 100
        output_big, indices_big = m(big_t)
        self.assertRaises(RuntimeError, lambda: mu(output_big, indices_big))

        small_t = torch.rand(1, 1, 5, 5)
        for i in range(0, 4, 2):
            for j in range(0, 4, 2):
                small_t[:, :, i, j] = 100
        output_small, indices_small = m(small_t)
        for h in range(3, 10):
            for w in range(3, 10):
                if 4 <= h <= 6 and 4 <= w <= 6:
                    size = (h, w)
                    if h == 6:
                        size = (1, 1) + size

                    mu(output_small, indices_small, output_size=size)
                else:
                    self.assertRaises(ValueError, lambda: mu(output_small, indices_small, (h, w)))

    def test_container_copy(self):
        class Model(nn.Module):
            def __init__(self):
                super(Model, self).__init__()
                self.linear = nn.Linear(4, 5)

            def forward(self, input):
                return self.linear(input)

        input = torch.randn(2, 4)

        model = Model()
        model_cp = deepcopy(model)
        self.assertEqual(model(input).data, model_cp(input).data)

        model_cp.linear.weight.data[:] = 2
        self.assertNotEqual(model(input).data, model_cp(input).data)

    def test_RNN_cell(self):
        # this is just a smoke test; these modules are implemented through
        # autograd so no Jacobian test is needed
        for module in (nn.RNNCell, nn.GRUCell):
            for bias in (True, False):
                input = torch.randn(3, 10)
                hx = torch.randn(3, 20)
                cell = module(10, 20, bias=bias)
                for _ in range(6):
                    hx = cell(input, hx)

                hx.sum().backward()

    def _test_loss_equal_input_target_shape(self, cast):
        # Tests losses whose inputs should have the same size.
        losses = {
            'mse_loss': lambda x, y: F.mse_loss(x, y),
            'l1_loss': lambda x, y: F.l1_loss(x, y),
            'smooth_l1_loss': lambda x, y: F.smooth_l1_loss(x, y),
            'kl_div': lambda x, y: F.kl_div(x, y),
            'poisson_nll_loss': lambda x, y: F.poisson_nll_loss(x, y),
        }

        input = cast(torch.randn(3, 5))
        target = cast(torch.randn(5, 3))
        for _name, fn in losses.items():
            self.assertRaises(Exception, lambda: fn(input, target))

    def test_loss_equal_input_target_shape(self):
        self._test_loss_equal_input_target_shape(lambda x: x)

    def test_mse_loss_size_warning(self):
        i = torch.randn((10, 1), requires_grad=True)
        t = torch.randn((10,))
        with warnings.catch_warnings(record=True) as w:
            # Ensure warnings are being shown
            warnings.simplefilter("always")
            # Trigger Warning
            F.mse_loss(i, t)
            # Check warning occurs
            self.assertEqual(len(w), 1)
            self.assertIn('Please ensure they have the same size.', str(w[0]))

    def test_nll_loss_mismatched_batch(self):
        x = torch.randn((10, 3), requires_grad=True)
        # t should have size (10,)
        t = torch.zeros((3,), dtype=torch.int64)
        with self.assertRaisesRegex(ValueError, 'Expected.*batch_size'):
            F.nll_loss(x, t)

    def test_nll_loss_out_of_bounds_ignore_index(self):
        x = torch.randn(6, 3, requires_grad=True)
        t = torch.tensor([0, 1, 255, 0, 1, 2], dtype=torch.int64)
        for reduction in ['mean', 'none']:
            F.nll_loss(x, t, ignore_index=255, reduction=reduction).sum().backward()

    def test_poisson_nll_loss_reduction_modes(self):
        input = torch.tensor([0.5, 1.5, 2.5])
        target = torch.tensor([1., 2., 3.])
        component_wise_loss = torch.exp(input) - target * input
        self.assertEqual(component_wise_loss,
                         F.poisson_nll_loss(input, target, reduction='none'))
        self.assertEqual(torch.sum(component_wise_loss),
                         F.poisson_nll_loss(input, target, reduction='sum'))
        self.assertEqual(torch.mean(component_wise_loss),
                         F.poisson_nll_loss(input, target, reduction='mean'))
        with self.assertRaisesRegex(ValueError, 'is not valid'):
            F.poisson_nll_loss(input, target, reduction='total')

    def test_KLDivLoss_batch_mean(self):
        input_shape = (2, 5)
        log_prob1 = F.log_softmax(torch.randn(input_shape), 1)
        prob2 = F.softmax(torch.randn(input_shape), 1)

        loss = nn.KLDivLoss(reduction='batchmean')
        l = loss(log_prob1, prob2)

        loss_none_reduce = nn.KLDivLoss(reduction='sum')(log_prob1, prob2)
        expected = loss_none_reduce / input_shape[0]

        self.assertEqual(l, expected)

    def test_CTCLoss_typechecks(self):
        target_lengths = torch.tensor([30, 25, 20])
        input_lengths = torch.tensor([50, 50, 50])
        targets = torch.randint(1, 15, (sum(target_lengths),), dtype=torch.int)
        log_probs = torch.randn(50, 3, 15, dtype=torch.float).log_softmax(2)
        with self.assertRaises(RuntimeError):
            _input_lengths = input_lengths.to(dtype=torch.float)
            torch.nn.functional.ctc_loss(log_probs, targets, _input_lengths, target_lengths)
        with self.assertRaises(RuntimeError):
            target_lengths = target_lengths.to(dtype=torch.float)
            torch.nn.functional.ctc_loss(log_probs, targets, input_lengths, target_lengths)

    @unittest.skipIf(not TEST_CUDA, 'CUDA not available')
    def test_CTCLoss_lengthchecks_cuda(self):
        target_lengths = [30, 25, 20]
        input_lengths = [50, 50, 50]
        targets = torch.randint(1, 15, (3, 29), dtype=torch.long, device='cuda')
        log_probs = torch.randn(50, 3, 15, dtype=torch.float, device='cuda').log_softmax(2)
        with self.assertRaises(RuntimeError):
            torch.nn.functional.ctc_loss(log_probs, targets, input_lengths, target_lengths)

    def test_CTCLoss_lengthchecks_cpu(self):
        target_lengths = [30, 25, 20]
        input_lengths = [50, 50, 50]
        targets = torch.randint(1, 15, (3, 29), dtype=torch.int)
        log_probs = torch.randn(50, 3, 15, dtype=torch.float).log_softmax(2)
        with self.assertRaises(RuntimeError):
            torch.nn.functional.ctc_loss(log_probs, targets, input_lengths, target_lengths)

    @unittest.skipIf(not TEST_CUDA, 'CUDA not available')
    def test_CTCLoss_long_targets(self):
        input_length = 4000
        vocab_size = 3
        batch_size = 4
        target_length = 1200

        log_probs = torch.randn(input_length, batch_size, vocab_size).log_softmax(2).requires_grad_()
        targets = torch.randint(low=1, high=vocab_size - 1, size=(batch_size, target_length), dtype=torch.long)
        input_lengths = batch_size * [input_length]
        target_lengths = batch_size * [target_length]

        res_cpu = torch.nn.functional.ctc_loss(log_probs, targets, input_lengths, target_lengths,
                                               reduction='sum', zero_infinity=True)
        grad_out = torch.randn_like(res_cpu)
        grad_cpu, = torch.autograd.grad(res_cpu, log_probs, grad_out)

        with torch.backends.cudnn.flags(enabled=False):
            res_gpu = torch.nn.functional.ctc_loss(log_probs.cuda(), targets.cuda(), input_lengths, target_lengths,
                                                   reduction='sum', zero_infinity=True)
            grad_gpu, = torch.autograd.grad(res_gpu, log_probs, grad_out.cuda())
        self.assertAlmostEqual(res_cpu, res_gpu, delta=1e-4)
        self.assertAlmostEqual(grad_cpu, grad_gpu, delta=1e-4)

    @unittest.skipIf(not TEST_CUDA, 'CUDA not available')
    def test_CTCLoss_zero_infinity(self):
        target_lengths = [60, 25, 20]
        input_lengths = [50, 50, 50]
        targets = torch.randint(1, 15, (sum(target_lengths),), dtype=torch.int, device='cuda')
        log_probs = torch.randn(50, 3, 15, dtype=torch.float, device='cuda').log_softmax(2).requires_grad_()
        res = torch.nn.functional.ctc_loss(log_probs, targets, input_lengths, target_lengths,
                                           reduction='sum', zero_infinity=True)
        with torch.backends.cudnn.flags(enabled=False):
            res2 = torch.nn.functional.ctc_loss(log_probs, targets.cuda().long(), input_lengths, target_lengths,
                                                reduction='sum', zero_infinity=True)
        res_cpu = torch.nn.functional.ctc_loss(log_probs.cpu(), targets.cpu(), input_lengths, target_lengths,
                                               reduction='sum', zero_infinity=True)

        self.assertAlmostEqual(res2, res, delta=1e-4)
        self.assertAlmostEqual(res_cpu, res.cpu(), delta=1e-4)
        g1, = torch.autograd.grad(res, log_probs)
        g2, = torch.autograd.grad(res2, log_probs)
        g3, = torch.autograd.grad(res_cpu, log_probs)
        self.assertAlmostEqual(g2, g3, delta=1e-4)
        self.assertAlmostEqual(g1, g2, delta=1e-4)
        self.assertTrue((g1 == g1).all().item())  # check that we don't have NaN

    def test_RNN_cell_no_broadcasting(self):
        def test(cell_module, input, hx, input_size, hidden_size):
            cell = cell_module(input_size, hidden_size)
            self.assertRaises(RuntimeError, lambda: cell(input, hx))

        def test_all(hidden_size, bad_hx, good_hx, input_size, input):
            test(nn.RNNCell, input, bad_hx, input_size, hidden_size)
            test(nn.GRUCell, input, bad_hx, input_size, hidden_size)
            test(nn.LSTMCell, input, (bad_hx, good_hx), input_size, hidden_size)
            test(nn.LSTMCell, input, (good_hx, bad_hx), input_size, hidden_size)

        hidden_size = 20
        input_size = 10
        input = torch.randn(3, input_size)
        bad_hx = torch.randn(1, hidden_size)
        good_hx = torch.randn(3, hidden_size)

        # Test hidden/input batch size broadcasting
        test_all(hidden_size, bad_hx, good_hx, input_size, input)

        # Test hx's hidden_size vs module's hidden_size broadcasting
        bad_hx = torch.randn(3, 1)
        test_all(hidden_size, bad_hx, good_hx, input_size, input)

        # Test input's input_size vs module's input_size broadcasting
        bad_input = torch.randn(3, 1)
        test_all(hidden_size, good_hx, good_hx, input_size, bad_input)

    def test_invalid_dropout_p(self):
        v = torch.ones(1)
        self.assertRaises(ValueError, lambda: nn.Dropout(-0.1))
        self.assertRaises(ValueError, lambda: nn.Dropout(1.1))
        self.assertRaises(ValueError, lambda: nn.Dropout2d(-0.1))
        self.assertRaises(ValueError, lambda: nn.Dropout2d(1.1))
        self.assertRaises(ValueError, lambda: nn.Dropout3d(-0.1))
        self.assertRaises(ValueError, lambda: nn.Dropout3d(1.1))
        self.assertRaises(ValueError, lambda: F.dropout(v, -0.1))
        self.assertRaises(ValueError, lambda: F.dropout(v, 1.1))

    def test_pad_sequence(self):
        def pad(tensor, length):
            return torch.cat(
                [tensor.data, tensor.data.new(
                    length - tensor.size(0), *tensor.size()[1:]).zero_()])

        # single dimensional
        a = torch.tensor([1, 2, 3])
        b = torch.tensor([4, 5])
        c = torch.tensor([6])

        # batch_first = true
        expected = torch.tensor([[4, 5, 0], [1, 2, 3], [6, 0, 0]])
        padded = rnn_utils.pad_sequence([b, a, c], True)
        self.assertEqual(padded, expected)

        # batch_first = false
        padded = rnn_utils.pad_sequence([b, a, c])
        self.assertEqual(padded, expected.transpose(0, 1))

        # pad with non-zero value
        expected = torch.tensor([[4, 5, 1], [1, 2, 3], [6, 1, 1]])
        padded = rnn_utils.pad_sequence([b, a, c], True, 1)
        self.assertEqual(padded, expected)

        # Test pad sorted sequence
        expected = torch.tensor([[1, 2, 3], [4, 5, 0], [6, 0, 0]])
        padded = rnn_utils.pad_sequence([a, b, c], True)
        self.assertEqual(padded, expected)

        # more dimensions
        maxlen = 9
        for num_dim in (0, 1, 2, 3):
            sequences = []
            trailing_dims = [4] * num_dim
            for i in range(1, maxlen + 1):
                seq_len = i * i
                sequences.append(torch.rand(seq_len, 5, *trailing_dims))
            random.shuffle(sequences)
            expected = []
            for seq in sequences:
                expected.append(pad(seq, maxlen * maxlen))
            # batch first = true
            expected = torch.stack(expected)
            padded = rnn_utils.pad_sequence(sequences, True)
            self.assertEqual(padded, expected)

            # batch first = false
            padded = rnn_utils.pad_sequence(sequences)
            self.assertEqual(padded, expected.transpose(0, 1))

    def test_pack_sequence(self):
        def _compatibility_test(sequences, lengths, batch_first, enforce_sorted=False):
            padded = rnn_utils.pad_sequence(sequences, batch_first)
            packed = rnn_utils.pack_sequence(sequences, enforce_sorted)
            unpacked = rnn_utils.pad_packed_sequence(packed, batch_first)
            self.assertEqual(padded, unpacked[0])
            pack_padded = rnn_utils.pack_padded_sequence(
                padded, lengths, batch_first, enforce_sorted)
            self.assertEqual(packed, pack_padded)

        # single dimensional
        a = torch.tensor([1, 2, 3])
        b = torch.tensor([4, 5])
        c = torch.tensor([6])
        packed = rnn_utils.pack_sequence([a, b, c], enforce_sorted=False)
        expected = torch.tensor([1, 4, 6, 2, 5, 3])
        self.assertEqual(packed.batch_sizes, [3, 2, 1])
        self.assertEqual(packed.data.data, expected)
        self.assertEqual(packed.sorted_indices, [0, 1, 2])
        self.assertEqual(packed.unsorted_indices, [0, 1, 2])

        packed_unsorted = rnn_utils.pack_sequence([b, c, a], enforce_sorted=False)
        self.assertEqual(packed_unsorted.batch_sizes, [3, 2, 1])
        self.assertEqual(packed_unsorted.data.data, expected)
        self.assertEqual(packed_unsorted.sorted_indices, [2, 0, 1])
        self.assertEqual(packed_unsorted.unsorted_indices, [1, 2, 0])

        # single dimensional, enforce_sorted = True
        packed_enforce_sorted = rnn_utils.pack_sequence([a, b, c], enforce_sorted=True)
        self.assertEqual(packed_enforce_sorted.batch_sizes, [3, 2, 1])
        self.assertEqual(packed_enforce_sorted.data.data, expected)
        self.assertTrue(packed_enforce_sorted.sorted_indices is None)
        self.assertTrue(packed_enforce_sorted.unsorted_indices is None)

        with self.assertRaisesRegex(RuntimeError, 'must be sorted in decreasing order'):
            rnn_utils.pack_sequence([b, c, a], enforce_sorted=True)

        with self.assertRaisesRegex(RuntimeError, 'You can pass `enforce_sorted=False`'):
            rnn_utils.pack_sequence([b, c, a], enforce_sorted=True)

        # more dimensions
        maxlen = 9
        for num_dim in (0, 1, 2, 3):
            sequences = []
            lengths = []
            trailing_dims = [4] * num_dim
            for i in range(maxlen, 0, -1):
                seq_len = i * i
                lengths.append(seq_len)
                sequences.append(torch.rand(seq_len, 5, *trailing_dims))
            unsorted_sequences = [s.clone() for s in sequences]
            random.shuffle(unsorted_sequences)
            unsorted_sequences_lengths = [t.size(0) for t in unsorted_sequences]

            # compatibility with other utilities
            for batch_first in (True, False):
                for enforce_sorted in (True, False):
                    _compatibility_test(sequences, lengths, batch_first, enforce_sorted)
                _compatibility_test(unsorted_sequences, unsorted_sequences_lengths,
                                    batch_first)

    def test_pack_padded_sequence(self):
        def generate_test_case(sorted_lengths, should_shuffle):
            def pad(tensor, length):
                return torch.cat([tensor, tensor.new(length - tensor.size(0), *tensor.size()[1:]).zero_()])

            max_length = sorted_lengths[0]
            batch_sizes = [sum(map(bool, filter(lambda x: x >= i, sorted_lengths)))
                           for i in range(1, max_length + 1)]
            offset = 0
            padded = torch.cat([pad(i * 100 + torch.arange(1., 5 * l + 1).view(l, 1, 5), max_length)
                                for i, l in enumerate(sorted_lengths, 1)], 1)
            expected_data = [[torch.arange(1., 6) + (i + 1) * 100 + 5 * n for i in range(batch_size)]
                             for n, batch_size in enumerate(batch_sizes)]
            expected_data = list(itertools.chain.from_iterable(expected_data))
            expected_data = torch.stack(expected_data, dim=0)

            if should_shuffle:
                # Shuffle the padded sequence to create an unsorted sequence
                permutation = list(range(len(sorted_lengths)))
                random.shuffle(permutation)

                unsorted_indices = torch.tensor(permutation)
                padded = padded.index_select(1, unsorted_indices)
                lengths = torch.tensor(sorted_lengths).index_select(0, unsorted_indices)
            else:
                unsorted_indices = None
                lengths = sorted_lengths

            return padded.requires_grad_(), lengths, expected_data, batch_sizes, unsorted_indices

        test_cases = [
            # sorted_lengths, should_shuffle
            [[10, 8, 4, 2, 2, 2, 1], False],
            [[11, 10, 8, 6, 4, 3, 1], False],
            [[11, 10, 8, 6, 4, 3, 1], True],
        ]

        for test_case, batch_first in itertools.product(test_cases, (True, False)):
            sorted_lengths, should_shuffle = test_case
            padded, lengths, expected_data, batch_sizes, unsorted_indices = generate_test_case(
                sorted_lengths, should_shuffle)

            src = padded
            if batch_first:
                src = src.transpose(0, 1)

            # check output
            packed = rnn_utils.pack_padded_sequence(src, lengths, batch_first=batch_first,
                                                    enforce_sorted=not should_shuffle)
            self.assertEqual(packed.data.data, expected_data)
            self.assertEqual(packed.batch_sizes, batch_sizes)
            self.assertEqual(packed.unsorted_indices, unsorted_indices)

            # test inverse
            unpacked, unpacked_len = rnn_utils.pad_packed_sequence(packed, batch_first=batch_first)
            self.assertEqual(unpacked, src)
            self.assertEqual(unpacked_len, lengths)

            # check grad
            if padded.grad is not None:
                padded.grad.data.zero_()
            grad_output = unpacked.data.clone().normal_()
            unpacked.backward(grad_output)
            if batch_first:
                grad_output.transpose_(0, 1)
            for i, l in enumerate(lengths):
                self.assertEqual(padded.grad.data[:l, i], grad_output[:l, i])
                if l < 10:
                    self.assertEqual(padded.grad.data[l:, i].abs().sum(), 0)

        # test error messages
        with self.assertRaisesRegex(RuntimeError, 'You can pass `enforce_sorted=False`'):
            packed = rnn_utils.pack_padded_sequence(torch.randn(3, 3), [1, 3, 2])
        with self.assertRaisesRegex(RuntimeError, 'empty tensor'):
            packed = rnn_utils.pack_padded_sequence(torch.randn(0, 0), [])

    def test_LSTM_cell(self):
        # this is just a smoke test; these modules are implemented through
        # autograd so no Jacobian test is needed
        for bias in (True, False):
            input = torch.randn(3, 10)
            hx = torch.randn(3, 20)
            cx = torch.randn(3, 20)
            lstm = nn.LSTMCell(10, 20, bias=bias)
            for _ in range(6):
                hx, cx = lstm(input, (hx, cx))

            (hx + cx).sum().backward()

    @unittest.skipIf(not TEST_CUDA, 'CUDA not available')
    def test_pack_sequence_batch_sizes_throw(self):
        with self.assertRaisesRegex(ValueError, r"batch_sizes should always be on CPU"):
            m = nn.LSTM(3, 4, bidirectional=True, num_layers=2).to('cuda')
            a = torch.rand(5, 3, device='cuda')
            b = torch.tensor([1, 1, 1, 1, 1], device='cuda')
            input = nn.utils.rnn.PackedSequence(a, b)

    def test_Transformer_cell(self):
        # this is just a smoke test; these modules are implemented through
        # autograd so no Jacobian test is needed
        d_model = 512
        nhead = 16
        num_encoder_layers = 4
        num_decoder_layers = 3
        dim_feedforward = 256
        dropout = 0.3
        bsz = 8
        seq_length = 35
        tgt_length = 15

        transformer = nn.Transformer(d_model, nhead, num_encoder_layers, num_decoder_layers,
                                     dim_feedforward, dropout)
        src = torch.randn(seq_length, bsz, d_model)
        src_mask = transformer.generate_square_subsequent_mask(seq_length).double()
        tgt = torch.randn(tgt_length, bsz, d_model)
        tgt_mask = transformer.generate_square_subsequent_mask(tgt_length).double()
        memory_mask = torch.randn(tgt_length, seq_length).double()
        src_key_padding_mask = torch.rand(bsz, seq_length) >= 0.5
        tgt_key_padding_mask = torch.rand(bsz, tgt_length) >= 0.5
        memory_key_padding_mask = torch.rand(bsz, seq_length) >= 0.5

        output = transformer(src, tgt,
                             src_mask=src_mask,
                             tgt_mask=tgt_mask,
                             memory_mask=memory_mask,
                             src_key_padding_mask=src_key_padding_mask,
                             tgt_key_padding_mask=tgt_key_padding_mask,
                             memory_key_padding_mask=memory_key_padding_mask)
        output.sum().backward()

    def test_transformerencoderlayer(self):
        # this is a deterministic test for TransformerEncoderLayer
        d_model = 4
        nhead = 2
        dim_feedforward = 16
        dropout = 0.0
        bsz = 2

        model = nn.TransformerEncoderLayer(d_model, nhead, dim_feedforward, dropout)

        # set constant weights of the model
        for idx, p in enumerate(model.parameters()):
            x = p.data
            sz = x.view(-1).size(0)
            shape = x.shape
            x = torch.cos(torch.arange(0, sz).float().view(shape))
            p.data.copy_(x)

        # deterministic input
        encoder_input = torch.Tensor([[[20, 30, 40, 50]]])
        result = model(encoder_input)
        ref_output = torch.Tensor([[[2.258703, 0.127985, -0.697881, 0.170862]]])
        result = result.detach().numpy()
        ref_output = ref_output.detach().numpy()
        self.assertEqual(tuple(result.shape), tuple(ref_output.shape))
        np.testing.assert_allclose(result, ref_output, atol=1e-5)
        # 0 values are NOT masked. This shouldn't mask anything.
        mask = torch.Tensor([[0]]) == 1
        result = model(encoder_input, src_key_padding_mask=mask)
        result = result.detach().numpy()
        self.assertEqual(tuple(result.shape), tuple(ref_output.shape))
        np.testing.assert_allclose(result, ref_output, atol=1e-5)
        # 1 values are masked. Since there is only 1 input embedding this
        # will result in nan.
        mask = torch.Tensor([[1]]) == 1
        result = model(encoder_input, src_key_padding_mask=mask)
        result = result.detach().numpy()
        self.assertTrue(np.isnan(result).all())

        # deterministic input
        encoder_input = torch.Tensor([[[1, 2, 3, 4]],
                                      [[5, 6, 7, 8]]])
        result = model(encoder_input)
        ref_output = torch.Tensor([[[2.272644, 0.119035, -0.691669, 0.153486]],
                                   [[2.272644, 0.119035, -0.691669, 0.153486]]])
        result = result.detach().numpy()
        ref_output = ref_output.detach().numpy()
        self.assertEqual(tuple(result.shape), tuple(ref_output.shape))
        np.testing.assert_allclose(result, ref_output, atol=1e-5)
        # all 0 which is no masking
        mask = torch.Tensor([[0, 0]]) == 1
        result = model(encoder_input, src_key_padding_mask=mask)
        result = result.detach().numpy()
        self.assertEqual(tuple(result.shape), tuple(ref_output.shape))
        np.testing.assert_allclose(result, ref_output, atol=1e-5)
        mask = torch.Tensor([[1, 0]]) == 1
        result = model(encoder_input, src_key_padding_mask=mask)
        ref_output = torch.Tensor([[[2.301516, 0.092249, -0.679101, 0.103088]],
                                   [[2.301516, 0.092249, -0.679101, 0.103088]]])
        result = result.detach().numpy()
        ref_output = ref_output.detach().numpy()
        self.assertEqual(tuple(result.shape), tuple(ref_output.shape))
        np.testing.assert_allclose(result, ref_output, atol=1e-5)

        # deterministic input
        encoder_input = torch.Tensor([[[0.7462, 0.6653, 0.5679, 0.4891],
                                       [0.5387, 0.1655, 0.3565, 0.0471]],
                                      [[0.8335, 0.2799, 0.5031, 0.2947],
                                       [0.1402, 0.0318, 0.7636, 0.1346]],
                                      [[0.6333, 0.9344, 0.1376, 0.9938],
                                       [0.8924, 0.2872, 0.6692, 0.2944]],
                                      [[0.9897, 0.6915, 0.3154, 0.1733],
                                       [0.8645, 0.3513, 0.3064, 0.0767]],
                                      [[0.8117, 0.2366, 0.4838, 0.7881],
                                       [0.3718, 0.4945, 0.9511, 0.0864]]])
        result = model(encoder_input)
        ref_output = torch.Tensor([[[2.428589, 0.020835, -0.602055, -0.085249],
                                    [2.427987, 0.021213, -0.602496, -0.084103]],
                                   [[2.424689, 0.019155, -0.604793, -0.085672],
                                    [2.413863, 0.022211, -0.612486, -0.072490]],
                                   [[2.433774, 0.021598, -0.598343, -0.087548],
                                    [2.425104, 0.019748, -0.604515, -0.084839]],
                                   [[2.436185, 0.022682, -0.596625, -0.087261],
                                    [2.433556, 0.021891, -0.598509, -0.086832]],
                                   [[2.416246, 0.017512, -0.610712, -0.082961],
                                    [2.422901, 0.024187, -0.606178, -0.074929]]])
        result = result.detach().numpy()
        ref_output = ref_output.detach().numpy()
        self.assertEqual(tuple(result.shape), tuple(ref_output.shape))
        np.testing.assert_allclose(result, ref_output, atol=1e-5)
        # all 0
        mask = torch.zeros([2, 5]) == 1
        result = model(encoder_input, src_key_padding_mask=mask)
        result = result.detach().numpy()
        self.assertEqual(tuple(result.shape), tuple(ref_output.shape))
        np.testing.assert_allclose(result, ref_output, atol=1e-5)
        mask[0, 1] = 1
        mask[1, 3] = 1
        mask[1, 4] = 1
        result = model(encoder_input, src_key_padding_mask=mask)
        ref_output = torch.Tensor([[[2.429026, 0.020793, -0.601741, -0.085642],
                                    [2.428811, 0.021445, -0.601912, -0.084252]],
                                   [[2.425009, 0.019155, -0.604566, -0.085899],
                                    [2.415408, 0.02249 , -0.611415, -0.073]],
                                   [[2.434199, 0.021682, -0.598039, -0.087699],
                                    [2.42598, 0.019941, -0.603896, -0.085091]],
                                   [[2.436457, 0.022736, -0.59643 , -0.08736],
                                    [2.434021, 0.022093, -0.598179, -0.08679]],
                                   [[2.416531, 0.017498, -0.610513, -0.083181],
                                    [2.4242, 0.024653, -0.605266, -0.074959]]])
        result = result.detach().numpy()
        ref_output = ref_output.detach().numpy()
        self.assertEqual(tuple(result.shape), tuple(ref_output.shape))
        np.testing.assert_allclose(result, ref_output, atol=1e-5)

    def test_transformerencoderlayer_gelu(self):
        # this is a deterministic test for TransformerEncoderLayer with gelu activation
        d_model = 4
        nhead = 2
        dim_feedforward = 16
        dropout = 0.0
        bsz = 2
        activation = "gelu"

        model = nn.TransformerEncoderLayer(d_model, nhead, dim_feedforward, dropout, activation)

        # set constant weights of the model
        for idx, p in enumerate(model.parameters()):
            x = p.data
            sz = x.view(-1).size(0)
            shape = x.shape
            x = torch.cos(torch.arange(0, sz).float().view(shape))
            p.data.copy_(x)

        # deterministic input
        encoder_input = torch.Tensor([[[20, 30, 40, 50]]])
        result = model(encoder_input)
        ref_output = torch.Tensor([[[2.249815, 0.131006, -0.702199, 0.177868]]])
        self.assertEqual(tuple(result.shape), tuple(ref_output.shape))
        torch.testing.assert_allclose(result, ref_output)

        # deterministic input
        encoder_input = torch.Tensor([[[1, 2, 3, 4]],
                                      [[5, 6, 7, 8]]])
        result = model(encoder_input)
        ref_output = torch.Tensor([[[2.264103, 0.121417, -0.696012, 0.159724]],
                                   [[2.264103, 0.121417, -0.696012, 0.159724]]])
        self.assertEqual(tuple(result.shape), tuple(ref_output.shape))
        torch.testing.assert_allclose(result, ref_output)

        # deterministic input
        encoder_input = torch.Tensor([[[0.7462, 0.6653, 0.5679, 0.4891],
                                       [0.5387, 0.1655, 0.3565, 0.0471]],
                                      [[0.8335, 0.2799, 0.5031, 0.2947],
                                       [0.1402, 0.0318, 0.7636, 0.1346]],
                                      [[0.6333, 0.9344, 0.1376, 0.9938],
                                       [0.8924, 0.2872, 0.6692, 0.2944]],
                                      [[0.9897, 0.6915, 0.3154, 0.1733],
                                       [0.8645, 0.3513, 0.3064, 0.0767]],
                                      [[0.8117, 0.2366, 0.4838, 0.7881],
                                       [0.3718, 0.4945, 0.9511, 0.0864]]])
        result = model(encoder_input)
        ref_output = torch.Tensor([[[2.42163188, 0.03227153, -0.60714219, -0.05908082],
                                    [2.42151276, 0.03302179, -0.60722523, -0.05762651]],
                                   [[2.41926761, 0.02974034, -0.60879519, -0.0621269],
                                    [2.41626395, 0.03539356, -0.61087842, -0.04978623]],
                                   [[2.42382808, 0.03218872, -0.6055963, -0.06073591],
                                    [2.41983477, 0.03085259, -0.60840145, -0.06046414]],
                                   [[2.42500749, 0.03328855, -0.60476388, -0.0595334],
                                    [2.4237977, 0.03290575, -0.60561789, -0.05940082]],
                                   [[2.41383916, 0.02686345, -0.61256377, -0.06380707],
                                    [2.42000277, 0.03800944, -0.60824798, -0.04754947]]])
        self.assertEqual(tuple(result.shape), tuple(ref_output.shape))
        torch.testing.assert_allclose(result, ref_output)

    def test_transformerdecoderlayer(self):
        # this is a deterministic test for TransformerDecoderLayer
        d_model = 4
        nhead = 2
        dim_feedforward = 16
        dropout = 0.0
        bsz = 2
        seq_length = 5
        tgt_length = 3

        model = nn.TransformerDecoderLayer(d_model, nhead, dim_feedforward, dropout)

        # set constant weights of the model
        for idx, p in enumerate(model.parameters()):
            x = p.data
            sz = x.view(-1).size(0)
            shape = x.shape
            x = torch.cos(torch.arange(0, sz).float().view(shape))
            p.data.copy_(x)

        # deterministic input
        decoder_input = torch.Tensor([[[20, 30, 40, 50]]])
        memory_input = torch.Tensor([[[60, 70, 80, 90]]])
        result = model(decoder_input, memory_input)
        ref_output = torch.Tensor([[[2.314351, 0.094805, -0.671322, 0.101977]]])
        result = result.detach().numpy()
        ref_output = ref_output.detach().numpy()
        self.assertEqual(tuple(result.shape), tuple(ref_output.shape))
        np.testing.assert_allclose(result, ref_output, atol=1e-5)

        # deterministic input
        decoder_input = torch.Tensor([[[9, 10, 11, 12]],
                                     [[11, 12, 13, 14]]])
        memory_input = torch.Tensor([[[1, 2, 3, 4]]])
        result = model(decoder_input, memory_input)
        result = result.detach().numpy()
        ref_output = torch.Tensor([[[2.422245, 0.051716, -0.606338, -0.024756]],
                                   [[2.422245, 0.051716, -0.606338, -0.024756]]])
        ref_output = ref_output.detach().numpy()
        self.assertEqual(tuple(result.shape), tuple(ref_output.shape))
        np.testing.assert_allclose(result, ref_output, atol=1e-5)

        # deterministic input
        decoder_input = torch.Tensor([[[1, 2, 3, 4]],
                                      [[5, 6, 7, 8]]])
        memory_input = torch.Tensor([[[9, 10, 11, 12]],
                                     [[11, 12, 13, 14]]])
        result = model(decoder_input, memory_input)
        ref_output = torch.Tensor([[[2.343536, 0.085561, -0.654954, 0.074991]],
                                   [[2.343536, 0.085561, -0.654954, 0.074991]]])
        result = result.detach().numpy()
        ref_output = ref_output.detach().numpy()
        self.assertEqual(tuple(result.shape), tuple(ref_output.shape))
        np.testing.assert_allclose(result, ref_output, atol=1e-5)

        # deterministic input
        decoder_input = torch.Tensor([[[0.4517, 0.6793, 0.5313, 0.0034],
                                       [0.2678, 0.3677, 0.4459, 0.7166]],
                                      [[0.8100, 0.3716, 0.4096, 0.1976],
                                       [0.6958, 0.8844, 0.6081, 0.8315]],
                                      [[0.0494, 0.9343, 0.5955, 0.3830],
                                       [0.5404, 0.3464, 0.9378, 0.6200]]])
        memory_input = torch.Tensor([[[0.7462, 0.6653, 0.5679, 0.4891],
                                      [0.5387, 0.1655, 0.3565, 0.0471]],
                                     [[0.8335, 0.2799, 0.5031, 0.2947],
                                      [0.1402, 0.0318, 0.7636, 0.1346]],
                                     [[0.6333, 0.9344, 0.1376, 0.9938],
                                      [0.8924, 0.2872, 0.6692, 0.2944]],
                                     [[0.9897, 0.6915, 0.3154, 0.1733],
                                      [0.8645, 0.3513, 0.3064, 0.0767]],
                                     [[0.8117, 0.2366, 0.4838, 0.7881],
                                      [0.3718, 0.4945, 0.9511, 0.0864]]])
        result = model(decoder_input, memory_input)
        ref_output = torch.Tensor([[[2.430065, 0.027862, -0.601136, -0.073096],
                                    [2.431935, 0.028907, -0.599809, -0.072488]],
                                   [[2.428457, 0.027053, -0.602275, -0.073462],
                                    [2.431970, 0.029387, -0.599789, -0.071621]],
                                   [[2.431934, 0.028196, -0.599802, -0.073809],
                                    [2.432306, 0.028858, -0.599542, -0.072846]]])
        result = result.detach().numpy()
        ref_output = ref_output.detach().numpy()
        self.assertEqual(tuple(result.shape), tuple(ref_output.shape))
        np.testing.assert_allclose(result, ref_output, atol=1e-5)

        # key_padding_mask
        key_padding_mask = torch.zeros(2, 3) == 1
        result = model(decoder_input, memory_input, tgt_key_padding_mask=key_padding_mask)
        ref_output = torch.Tensor([[[2.430065, 0.027862, -0.601136, -0.073096],
                                    [2.431935, 0.028907, -0.599809, -0.072488]],
                                   [[2.428457, 0.027053, -0.602275, -0.073462],
                                    [2.431970, 0.029387, -0.599789, -0.071621]],
                                   [[2.431934, 0.028196, -0.599802, -0.073809],
                                    [2.432306, 0.028858, -0.599542, -0.072846]]])
        result = result.detach().numpy()
        ref_output = ref_output.detach().numpy()
        self.assertEqual(tuple(result.shape), tuple(ref_output.shape))
        np.testing.assert_allclose(result, ref_output, atol=1e-5)

        # key_padding_mask
        key_padding_mask[0, 2] = 1
        key_padding_mask[1, 1] = 1
        key_padding_mask[1, 2] = 1
        result = model(decoder_input, memory_input, tgt_key_padding_mask=key_padding_mask)
        ref_output = torch.Tensor([[[2.430025, 0.027643, -0.601164, -0.073476],
                                    [2.4323, 0.029375, -0.599553, -0.071881]],
                                   [[2.428523, 0.026838, -0.602226, -0.07391],
                                    [2.432634, 0.029842, -0.599318, -0.071253]],
                                   [[2.432278, 0.028152, -0.599555, -0.074139],
                                    [2.432659, 0.029244, -0.599294, -0.072382]]])
        result = result.detach().numpy()
        ref_output = ref_output.detach().numpy()
        self.assertEqual(tuple(result.shape), tuple(ref_output.shape))
        np.testing.assert_allclose(result, ref_output, atol=1e-5)

        # memory_key_padding_mask
        key_padding_mask = torch.zeros(2, 5) == 1
        result = model(decoder_input, memory_input, memory_key_padding_mask=key_padding_mask)
        ref_output = torch.Tensor([[[2.430065, 0.027862, -0.601136, -0.073096],
                                    [2.431935, 0.028907, -0.599809, -0.072488]],
                                   [[2.428457, 0.027053, -0.602275, -0.073462],
                                    [2.431970, 0.029387, -0.599789, -0.071621]],
                                   [[2.431934, 0.028196, -0.599802, -0.073809],
                                    [2.432306, 0.028858, -0.599542, -0.072846]]])
        result = result.detach().numpy()
        ref_output = ref_output.detach().numpy()
        self.assertEqual(tuple(result.shape), tuple(ref_output.shape))
        np.testing.assert_allclose(result, ref_output, atol=1e-5)

        # memory_key_padding_mask
        key_padding_mask[0, 4] = 1
        key_padding_mask[1, 3] = 1
        key_padding_mask[1, 4] = 1
        result = model(decoder_input, memory_input, memory_key_padding_mask=key_padding_mask)
        ref_output = torch.Tensor([[[2.429757, 0.027358, -0.601351, -0.073816],
                                    [2.432692, 0.028583, -0.599263, -0.073634]],
                                   [[2.428247, 0.02662, -0.602419, -0.074123],
                                    [2.432657, 0.029055, -0.599293, -0.072732]],
                                   [[2.431515, 0.027687, -0.600096, -0.074459],
                                    [2.433075, 0.028543, -0.598987, -0.073985]]])
        result = result.detach().numpy()
        ref_output = ref_output.detach().numpy()
        self.assertEqual(tuple(result.shape), tuple(ref_output.shape))
        np.testing.assert_allclose(result, ref_output, atol=1e-5)

    def test_transformerdecoderlayer_gelu(self):
        # this is a deterministic test for TransformerDecoderLayer with gelu activation
        d_model = 4
        nhead = 2
        dim_feedforward = 16
        dropout = 0.0
        bsz = 2
        seq_length = 5
        tgt_length = 3
        activation = "gelu"

        model = nn.TransformerDecoderLayer(d_model, nhead, dim_feedforward, dropout, activation)

        # set constant weights of the model
        for idx, p in enumerate(model.parameters()):
            x = p.data
            sz = x.view(-1).size(0)
            shape = x.shape
            x = torch.cos(torch.arange(0, sz).float().view(shape))
            p.data.copy_(x)

        # deterministic input
        decoder_input = torch.Tensor([[[20, 30, 40, 50]]])
        memory_input = torch.Tensor([[[60, 70, 80, 90]]])
        result = model(decoder_input, memory_input)
        ref_output = torch.Tensor([[[2.306435, 0.095946, -0.675796, 0.10687]]])
        self.assertEqual(tuple(result.shape), tuple(ref_output.shape))
        torch.testing.assert_allclose(result, ref_output)

        # deterministic input
        decoder_input = torch.Tensor([[[9, 10, 11, 12]],
                                     [[11, 12, 13, 14]]])
        memory_input = torch.Tensor([[[1, 2, 3, 4]]])
        result = model(decoder_input, memory_input)
        ref_output = torch.Tensor([[[2.415448, 0.054389, -0.610932, -0.0156613]],
                                   [[2.415448, 0.054389, -0.610932, -0.0156613]]])
        self.assertEqual(tuple(result.shape), tuple(ref_output.shape))
        torch.testing.assert_allclose(result, ref_output)

        # deterministic input
        decoder_input = torch.Tensor([[[1, 2, 3, 4]],
                                      [[5, 6, 7, 8]]])
        memory_input = torch.Tensor([[[9, 10, 11, 12]],
                                     [[11, 12, 13, 14]]])
        result = model(decoder_input, memory_input)
        ref_output = torch.Tensor([[[2.338531, 0.087709, -0.65776, 0.080646]],
                                   [[2.338531, 0.087709, -0.65776, 0.080646]]])
        self.assertEqual(tuple(result.shape), tuple(ref_output.shape))
        torch.testing.assert_allclose(result, ref_output)

        # deterministic input
        decoder_input = torch.Tensor([[[0.4517, 0.6793, 0.5313, 0.0034],
                                       [0.2678, 0.3677, 0.4459, 0.7166]],
                                      [[0.8100, 0.3716, 0.4096, 0.1976],
                                       [0.6958, 0.8844, 0.6081, 0.8315]],
                                      [[0.0494, 0.9343, 0.5955, 0.3830],
                                       [0.5404, 0.3464, 0.9378, 0.6200]]])
        memory_input = torch.Tensor([[[0.7462, 0.6653, 0.5679, 0.4891],
                                      [0.5387, 0.1655, 0.3565, 0.0471]],
                                     [[0.8335, 0.2799, 0.5031, 0.2947],
                                      [0.1402, 0.0318, 0.7636, 0.1346]],
                                     [[0.6333, 0.9344, 0.1376, 0.9938],
                                      [0.8924, 0.2872, 0.6692, 0.2944]],
                                     [[0.9897, 0.6915, 0.3154, 0.1733],
                                      [0.8645, 0.3513, 0.3064, 0.0767]],
                                     [[0.8117, 0.2366, 0.4838, 0.7881],
                                      [0.3718, 0.4945, 0.9511, 0.0864]]])
        result = model(decoder_input, memory_input)
        ref_output = torch.Tensor([[[2.42049104, 0.03443088, -0.60793706, -0.05436271],
                                    [2.42210631, 0.03546578, -0.60679895, -0.05357488]],
                                   [[2.41907674, 0.0336104, -0.60892977, -0.05490462],
                                    [2.42216881, 0.03586554, -0.6067524, -0.05289126]],
                                   [[2.42205716, 0.03488046, -0.60683681, -0.05460596],
                                    [2.42240309, 0.0354595, -0.60659063, -0.05378816]]])
        self.assertEqual(tuple(result.shape), tuple(ref_output.shape))
        torch.testing.assert_allclose(result, ref_output)

    @unittest.skipIf(not (TEST_CUDNN and TEST_MULTIGPU), 'CUDNN or multi-gpu not available')
    def test_cudnn_rnn_dropout_states_device(self):
        rnn = nn.RNN(10, 20, num_layers=2, dropout=.5)
        device = 1
        input = torch.randn(5, 4, 10).cuda(device)
        rnn.cuda(device)
        hx = torch.randn(2, 4, 20).cuda(device)
        output = rnn(input, hx)

    @unittest.skipIf(not TEST_CUDNN, 'CUDNN not available')
    @skipIfRocm
    def test_cudnn_weight_format(self):
        rnns = [
            nn.LSTM(10, 20, batch_first=True),
            nn.GRU(10, 20, batch_first=True),
            nn.RNN(10, 20, batch_first=True)
        ]
        first_warn = True
        for rnn in rnns:
            rnn.cuda()
            input = torch.randn(5, 4, 10, requires_grad=True, device="cuda")
            hx = torch.randn(1, 5, 20, requires_grad=True, device="cuda")
            all_vars = [input, hx] + list(rnn.parameters())
            if isinstance(rnn, nn.LSTM):
                cx = torch.randn(1, 5, 20, requires_grad=True, device="cuda")
                all_vars[2:2] = [cx]
                hx = (hx, cx)

            output = rnn(input, hx)
            output[0].sum().backward()
            grads = [v.grad.data.clone() for v in all_vars]
            for v in all_vars:
                v.grad.data.zero_()

            # Weights will no longer view onto the same chunk of memory
            weight = all_vars[4]
            weight_data = weight.data.clone()
            with torch.no_grad():
                weight.set_(weight_data)

            for _ in range(2):
                with warnings.catch_warnings(record=True) as w:
                    output_noncontig = rnn(input, hx)
                if first_warn:
                    self.assertEqual(len(w), 1)
                    self.assertIn('weights are not part of single contiguous chunk of memory', w[0].message.args[0])
                    first_warn = False
                    warnings.resetwarnings()
                output_noncontig[0].sum().backward()
                grads_noncontig = [v.grad.data.clone() for v in all_vars]
                for v in all_vars:
                    v.grad.data.zero_()
                self.assertEqual(output, output_noncontig)
                self.assertEqual(grads_noncontig, grads)

            # Make sure these still share storage
            weight_data[:] = 4
            self.assertEqual(weight_data, all_vars[4].data)

    @unittest.skipIf(not TEST_CUDNN, 'CUDNN not available')
    def test_cudnn_weight_tying(self):
        rnns = [
            nn.LSTM(10, 20, batch_first=True, bidirectional=True),
            nn.GRU(10, 20, batch_first=True, bidirectional=True),
            nn.RNN(10, 20, batch_first=True, bidirectional=True)
        ]
        for rnn in rnns:
            rnn.bias_ih_l0_reverse = rnn.bias_ih_l0
            rnn.cuda()
            input = torch.randn(5, 4, 10, requires_grad=True, device="cuda")
            hx = torch.randn(2, 5, 20, requires_grad=True, device="cuda")
            all_vars = [input, hx] + list(rnn.parameters())
            opt = torch.optim.SGD(rnn.parameters(), lr=0.1)
            opt.zero_grad()
            if isinstance(rnn, nn.LSTM):
                cx = torch.randn(2, 5, 20, requires_grad=True, device="cuda")
                all_vars[2:2] = [cx]
                hx = (hx, cx)

            with warnings.catch_warnings(record=True) as w:
                output = rnn(input, hx)
            output[0].sum().backward()

            opt.step()
            with warnings.catch_warnings(record=True) as w:
                output_cuda = rnn(input, hx)
            rnn.cpu()
            hx = (hx[0].cpu(), hx[1].cpu()) if isinstance(rnn, nn.LSTM) else hx.cpu()
            output_cpu = rnn(input.cpu(), hx)
            self.assertEqual(output_cuda, output_cpu)

    @unittest.skipIf(not TEST_CUDA, 'CUDA not available')
    @repeat_test_for_types(NO_HALF_TENSORTYPES)
    def test_cuda_rnn_fused(self, dtype=torch.float):

        def copy_rnn(rnn1, rnn2):
            for x_layer, y_layer in zip(rnn1.all_weights, rnn2.all_weights):
                for x, y in zip(x_layer, y_layer):
                    x.data.copy_(y.data)

        def check_rnn_grads(rnn1, rnn2):
            for x_layer, y_layer in zip(rnn1.all_weights, rnn2.all_weights):
                for x, y in zip(x_layer, y_layer):
                    self.assertEqual(x.grad, y.grad, prec=5e-5)

        input_size = 10
        hidden_size = 6
        num_layers = 2
        seq_length = 7
        batch = 6
        input_val = torch.randn(seq_length, batch, input_size, dtype=dtype)
        grad_output = torch.randn(seq_length, batch, hidden_size, dtype=dtype)
        hx_val = torch.randn(num_layers, batch, hidden_size, dtype=dtype)
        grad_hy = torch.randn(num_layers, batch, hidden_size, dtype=dtype)
        with torch.backends.cudnn.flags(enabled=False):
            for module in (nn.GRU, nn.LSTM):
                for bias in (True, False):
                    rnn = module(input_size, hidden_size, num_layers, bias=bias).to(dtype)
                    rnn_cuda = module(input_size, hidden_size, num_layers, bias=bias).to("cuda", dtype)
                    copy_rnn(rnn, rnn_cuda)

                    is_lstm = isinstance(rnn, nn.LSTM)
                    if is_lstm:
                        hx = (hx_val.clone().requires_grad_(True),
                              hx_val.clone().add(1).requires_grad_(True))
                        hx_cuda = (hx_val.clone().cuda().requires_grad_(True),
                                   hx_val.clone().cuda().add(1).requires_grad_(True))
                    else:
                        hx = hx_val.clone().requires_grad_(True)
                        hx_cuda = hx_val.clone().cuda().requires_grad_(True)

                    inp = input_val.clone().requires_grad_(True)
                    inp_cu = input_val.clone().cuda().requires_grad_(True)
                    output1, hy1 = rnn(inp, hx)
                    output2, hy2 = rnn_cuda(inp_cu, hx_cuda)
                    if is_lstm:
                        torch.autograd.backward(
                            [output1, hy1[0], hy1[1]], [grad_output, grad_hy, grad_hy + 1]
                        )
                        torch.autograd.backward(
                            [output2, hy2[0], hy2[1]],
                            [grad_output.cuda(), grad_hy.cuda(), (grad_hy + 1).cuda()]
                        )
                    else:
                        torch.autograd.backward([output1, hy1], [grad_output, grad_hy])
                        torch.autograd.backward([output2, hy2], [grad_output.cuda(), grad_hy.cuda()])

                    self.assertEqual(output1, output2)
                    self.assertEqual(hy1, hy2)

                    check_rnn_grads(rnn, rnn_cuda)
                    self.assertEqual(inp.grad.data, inp_cu.grad.data)
                    if is_lstm:
                        self.assertEqual(hx[0].grad.data, hx_cuda[0].grad.data)
                        self.assertEqual(hx[1].grad.data, hx_cuda[1].grad.data)
                    else:
                        self.assertEqual(hx.grad.data, hx_cuda.grad.data)

    def test_transformer_args_check(self):
        model_name = 'Transformer'
        d_model = 128
        nhead = 4
        num_encoder_layers = 2
        num_decoder_layers = 3
        dim_feedforward = 65
        dropout = 0.3
        bsz = 3
        seq_len = 35
        tgt_len = 15
        activations = ["relu", "gelu"]

        wrong_bsz = 7
        wrong_d_model = 63
        wrong_nhead = 5
        wrong_activation = "abc"

        def test(encoder_input_shape, decoder_input_shape,
                 src_mask_len=None, tgt_mask_len=None, memory_mask_size=None,
                 src_key_padding_mask_size=None, tgt_key_padding_mask_size=None,
                 memory_key_padding_mask_size=None):
            encoder_input = torch.randn(encoder_input_shape)
            decoder_input = torch.randn(decoder_input_shape)
            model = getattr(nn, model_name)(d_model, nhead, num_encoder_layers,
                                            num_decoder_layers, dim_feedforward, dropout)

            if src_mask_len is not None:
                src_mask = model.generate_square_subsequent_mask(src_mask_len)
            else:
                src_mask = None

            if tgt_mask_len is not None:
                tgt_mask = model.generate_square_subsequent_mask(tgt_mask_len)
            else:
                tgt_mask = None

            if memory_mask_size is not None:
                memory_task = torch.rand(memory_mask_size)
            else:
                memory_task = None

            if src_key_padding_mask_size is not None:
                src_key_padding_mask = torch.rand(src_key_padding_mask_size) >= 0.5
            else:
                src_key_padding_mask = None

            if tgt_key_padding_mask_size is not None:
                tgt_key_padding_mask = torch.rand(tgt_key_padding_mask_size) >= 0.5
            else:
                tgt_key_padding_mask = None

            if memory_key_padding_mask_size is not None:
                memory_key_padding_mask = torch.rand(memory_key_padding_mask_size) >= 0.5
            else:
                memory_key_padding_mask = None

            with self.assertRaises(RuntimeError):
                model(encoder_input, decoder_input,
                      src_mask=src_mask,
                      tgt_mask=tgt_mask,
                      memory_mask=memory_task,
                      src_key_padding_mask=src_key_padding_mask,
                      tgt_key_padding_mask=tgt_key_padding_mask,
                      memory_key_padding_mask=memory_key_padding_mask)


        correct_encoder_input_shape = (seq_len, bsz, d_model)
        correct_decoder_input_shape = (tgt_len, bsz, d_model)

        def update_shape(shape, dim, new_dim_size):
            new_shape = list(shape)
            new_shape[dim] = new_dim_size
            return tuple(new_shape)

        # Incorrect encoder_input batch size
        encoder_input_shape = update_shape(correct_encoder_input_shape, 1, wrong_bsz)
        decoder_input_shape = correct_decoder_input_shape
        test(encoder_input_shape, decoder_input_shape)

        # Incorrect decoder_input batch size
        encoder_input_shape = correct_encoder_input_shape
        decoder_input_shape = update_shape(correct_decoder_input_shape, 1, wrong_bsz)
        test(encoder_input_shape, decoder_input_shape)

        # Incorrect encoder_input input size
        encoder_input_shape = update_shape(correct_encoder_input_shape, 2, wrong_d_model)
        decoder_input_shape = correct_decoder_input_shape
        test(encoder_input_shape, decoder_input_shape)

        # Incorrect decoder_input input size
        encoder_input_shape = correct_encoder_input_shape
        decoder_input_shape = update_shape(correct_decoder_input_shape, 2, wrong_d_model)
        test(encoder_input_shape, decoder_input_shape)

        # Incorrect nhead
        encoder_input_shape = correct_encoder_input_shape
        decoder_input_shape = correct_decoder_input_shape
        with self.assertRaises(AssertionError):
            model = getattr(nn, model_name)(d_model, wrong_nhead, num_encoder_layers,
                                            num_decoder_layers, dim_feedforward, dropout)

        # Incorrect src_mask
        encoder_input_shape = correct_encoder_input_shape
        decoder_input_shape = correct_decoder_input_shape
        wrong_src_mask_size = seq_len + 1
        test(encoder_input_shape, decoder_input_shape, src_mask_len=wrong_src_mask_size)

        # Incorrect tgt_mask
        encoder_input_shape = correct_encoder_input_shape
        decoder_input_shape = correct_decoder_input_shape
        wrong_tgt_mask_size = tgt_len + 1
        test(encoder_input_shape, decoder_input_shape, tgt_mask_len=wrong_tgt_mask_size)

        # Incorrect memory_mask
        encoder_input_shape = correct_encoder_input_shape
        decoder_input_shape = correct_decoder_input_shape
        wrong_tgt_mask_size = tgt_len + 1
        test(encoder_input_shape, decoder_input_shape,
             memory_mask_size=(wrong_tgt_mask_size, wrong_src_mask_size))

        # Incorrect src_key_padding_mask
        encoder_input_shape = correct_encoder_input_shape
        decoder_input_shape = correct_decoder_input_shape
        with self.assertRaises(AssertionError):
            test(encoder_input_shape, decoder_input_shape,
                 src_key_padding_mask_size=(wrong_bsz, wrong_src_mask_size))

        # Incorrect tgt_key_padding_mask
        encoder_input_shape = correct_encoder_input_shape
        decoder_input_shape = correct_decoder_input_shape
        with self.assertRaises(AssertionError):
            test(encoder_input_shape, decoder_input_shape,
                 tgt_key_padding_mask_size=(wrong_bsz, wrong_tgt_mask_size))

        # Incorrect memory_key_padding_mask
        encoder_input_shape = correct_encoder_input_shape
        decoder_input_shape = correct_decoder_input_shape
        with self.assertRaises(AssertionError):
            test(encoder_input_shape, decoder_input_shape,
                 memory_key_padding_mask_size=(wrong_bsz, wrong_src_mask_size))

        # Correct activations
        for activation in activations:
            model = getattr(nn, model_name)(d_model, nhead, num_encoder_layers, num_decoder_layers,
                                            dim_feedforward, dropout, activation)
        # Incorrect activation
        with self.assertRaises(RuntimeError):
            model = getattr(nn, model_name)(d_model, nhead, num_encoder_layers, num_decoder_layers,
                                            dim_feedforward, dropout, wrong_activation)

    def test_transformer_layer_args_check(self):
        model_names = ['TransformerEncoderLayer', 'TransformerDecoderLayer']
        d_model = 128
        nhead = 4
        dim_feedforward = 65
        dropout = 0.3
        bsz = 3
        seq_len = 35
        tgt_len = 15
        activations = ["relu", "gelu"]

        wrong_activation = "abc"

        encoder_input_shape = (seq_len, bsz, d_model)
        decoder_input_shape = (tgt_len, bsz, d_model)

        encoder_input = torch.randn(encoder_input_shape)
        decoder_input = torch.randn(decoder_input_shape)

        for model_name in model_names:
            for activation in activations:
                model = getattr(nn, model_name)(d_model, nhead, dim_feedforward,
                                                dropout, activation)
        # Incorrect activation
        for model_name in model_names:
            with self.assertRaises(RuntimeError):
                model = getattr(nn, model_name)(d_model, nhead, dim_feedforward,
                                                dropout, wrong_activation)

    def test_rnn_args_check(self):
        input_size = 3
        hidden_size = 5
        num_layers = 2
        batch_size = 4
        seq_len = 6
        num_directions = 1
        bad_size = 7  # prime number so that no size can divide it.

        def test(input_shape, hidden_shape, mode):
            for input, hidden in get_inputs(input_shape, hidden_shape, mode):
                model = getattr(nn, mode)(input_size, hidden_size, num_layers)
                self.assertRaises(RuntimeError, lambda: model(input, hidden))

        correct_input_shape = (seq_len, batch_size, input_size)
        correct_hidden_shape = (num_layers * num_directions, batch_size, hidden_size)

        def update_shape(shape, dim, new_dim_size):
            new_shape = list(shape)
            new_shape[dim] = new_dim_size
            return tuple(new_shape)

        def get_inputs(input_shape, hidden_shape, mode):
            '''returns list( tuple(input, hidden) )
            where input, hidden are inputs to a model'''
            input = torch.randn(input_shape)
            hidden = torch.randn(hidden_shape)
            if mode != 'LSTM':
                return [(input, hidden)]
            if hidden_shape == correct_hidden_shape:
                return [(input, (hidden, hidden))]
            good_hidden = torch.randn(correct_hidden_shape)
            return [
                (input, (hidden, good_hidden)),
                (input, (good_hidden, hidden)),
            ]

        rnn_modes = ['RNN', 'GRU', 'LSTM']
        for mode in rnn_modes:
            # Incorrect input batch size
            input_shape = update_shape(correct_input_shape, 1, bad_size)
            hidden_shape = correct_hidden_shape
            test(input_shape, hidden_shape, mode)

            # Incorrect hidden batch size
            input_shape = correct_input_shape
            hidden_shape = update_shape(correct_hidden_shape, 1, bad_size)
            test(input_shape, hidden_shape, mode)

            # Incorrect input size
            input_shape = update_shape(correct_input_shape, 2, bad_size)
            hidden_shape = correct_hidden_shape
            test(input_shape, hidden_shape, mode)

            # Incorrect hidden size
            input_shape = correct_input_shape
            hidden_shape = update_shape(correct_hidden_shape, 2, bad_size)
            test(input_shape, hidden_shape, mode)

            # Incorrect hidden[0]
            input_shape = correct_input_shape
            hidden_shape = update_shape(correct_hidden_shape, 0, bad_size)
            test(input_shape, hidden_shape, mode)

    @unittest.skipIf(not TEST_MULTIGPU, "multi-GPU not supported")
    def test_rnn_check_device(self):
        input_size = 3
        hidden_size = 5
        num_layers = 2
        batch_size = 4
        seq_len = 6
        num_directions = 1

        correct_input_shape = (seq_len, batch_size, input_size)
        correct_hidden_shape = (num_layers * num_directions, batch_size, hidden_size)
        rnn_modes = ['RNN', 'GRU', 'LSTM']

        for mode in rnn_modes:
            model = getattr(nn, mode)(input_size, hidden_size, num_layers)
            input = torch.randn(correct_input_shape)
            hidden = torch.randn(correct_hidden_shape)

            # input and weights are not at the same device
            with self.assertRaisesRegex(RuntimeError,
                                        "Input and parameter tensors are not at the same device"):
                model(input.to('cuda:0'))

            # input and hiddens are not at the same device
            with self.assertRaisesRegex(RuntimeError,
                                        r"Input and hidden tensors are not at the same device"):
                if mode == 'LSTM':
                    model(input, (hidden.to('cuda:0'), hidden.to('cuda:0')))
                else:
                    model(input, (hidden.to('cuda:0')))

            # hidden tensors are not at the same CUDA device
            if mode == 'LSTM':
                with self.assertRaisesRegex(RuntimeError,
                                            "Input and hidden tensors are not at the same device"):
                    model(input.to('cuda:0'), (hidden.to('cuda:0'), hidden.to('cuda:1')))

    def test_rnn_initial_hidden_state(self):
        rnn_modes = ['RNN', 'GRU', 'LSTM']
        for mode in rnn_modes:
            rnn = getattr(nn, mode)(30, 20, 2)
            input = torch.randn(10, 32, 30)
            hidden = torch.zeros(2, 32, 20)

            if mode == 'LSTM':
                hidden = (hidden, hidden)
            output1, hidden1 = rnn(input, hidden)
            output2, hidden2 = rnn(input)
            self.assertEqual(output1, output2)
            self.assertEqual(hidden1, hidden2)

    def _test_RNN_cpu_vs_cudnn(self, dropout, dtype=torch.double):

        def forward_backward(cuda, rnn, input_val, hx_val, grad_output, grad_hy, weights_val):
            is_lstm = isinstance(rnn, nn.LSTM)

            for x_layer, y_layer in zip(rnn.all_weights, weights_val):
                for x, y in zip(x_layer, y_layer):
                    x.data.copy_(y.data)

            if isinstance(input_val, rnn_utils.PackedSequence):
                input = rnn_utils.PackedSequence(
                    input_val.data.data.requires_grad_(True), input_val.batch_sizes)
                input_var = input.data
            else:
                input = input_val.clone().requires_grad_(True)
                input_var = input
            if is_lstm:
                hx = (hx_val.clone().requires_grad_(True),
                      hx_val.add(1).requires_grad_(True))
            else:
                hx = hx_val.clone().requires_grad_(True)

            if cuda:
                rnn.cuda()
                input_var.data = input_var.data.cuda()
                if is_lstm:
                    hx[0].data = hx[0].data.cuda()
                    hx[1].data = hx[1].data.cuda()
                else:
                    hx.data = hx.data.cuda()
                grad_hy = grad_hy.cuda()
                grad_output = grad_output.cuda()

            output, hy = rnn(input, hx)

            if isinstance(output, rnn_utils.PackedSequence):
                output = output.data

            if is_lstm:
                torch.autograd.backward([output, hy[0], hy[1]], [grad_output, grad_hy, grad_hy + 1])
            else:
                torch.autograd.backward([output, hy], [grad_output, grad_hy])

            return {'output': output.data,
                    'hy': hy[0].data if is_lstm else hy.data,
                    'weights': rnn.all_weights,
                    'grad_input': input_var.grad.data,
                    'grad_hx': hx[0].grad.data if is_lstm else hx.grad.data,
                    'cy': hy[1].data if is_lstm else None,
                    'grad_cx': hx[1].grad.data if is_lstm else None}

        input_size = 10
        hidden_size = 6
        num_layers = 2
        seq_length = 7
        batch = 6

        def make_noncontig(tensor):
            ndim = tensor.dim()
            return torch.stack([tensor.clone().zero_(), tensor], ndim).select(ndim, 1)

        def compare_cpu_gpu(outputs_cpu, outputs_gpu):
            self.assertEqual(list(outputs_cpu.keys()), list(outputs_gpu.keys()))
            for key in outputs_cpu.keys():
                if key != 'weights':
                    self.assertEqual(outputs_cpu[key], outputs_gpu[key], prec=5e-5, message=key)

            # check grad weights separately, as nested dict
            for cpu_layer_weight, gpu_layer_weight in zip(outputs_cpu['weights'], outputs_gpu['weights']):
                for (cpu_weight, gpu_weight) in zip(cpu_layer_weight, gpu_layer_weight):
                    self.assertEqual(cpu_weight.grad.data, gpu_weight.grad.data, prec=5e-5)

        for module in (nn.RNN, nn.LSTM, nn.GRU):
            for bias, bidirectional, batch_first, contig, variable_len, lens_as_tensor \
                    in product((True, False), repeat=6):

                num_directions = 2 if bidirectional else 1
                if batch_first:
                    input_val = torch.randn(batch, seq_length, input_size, dtype=dtype)
                    grad_output = torch.randn(batch, seq_length, hidden_size * num_directions, dtype=dtype)
                else:
                    input_val = torch.randn(seq_length, batch, input_size, dtype=dtype)
                    grad_output = torch.randn(seq_length, batch, hidden_size * num_directions, dtype=dtype)

                if not contig:
                    grad_output = make_noncontig(grad_output)
                    grad_hy = make_noncontig(grad_hy)
                    input_var = make_noncontig(input_val)
                    hx_val = make_noncontig(hx_val)

                hx_val = torch.randn(num_layers * num_directions, batch, hidden_size, dtype=dtype)
                grad_hy = torch.randn(num_layers * num_directions, batch, hidden_size, dtype=dtype)

                if variable_len:
                    lengths = [7, 5, 5, 2, 1, 1]
                    if lens_as_tensor:
                        lengths = torch.tensor(lengths, dtype=torch.long)
                    input_val = rnn_utils.pack_padded_sequence(input_val, lengths, batch_first=batch_first)
                    grad_output = rnn_utils.pack_padded_sequence(grad_output, lengths, batch_first=batch_first).data

                rnn = module(input_size,
                             hidden_size,
                             num_layers,
                             bias=bias,
                             dropout=dropout,
                             bidirectional=bidirectional,
                             batch_first=batch_first)

                outputs_cpu = forward_backward(
                    False, rnn, input_val, hx_val, grad_output, grad_hy, rnn.all_weights)

                rnn_gpu = module(input_size,
                                 hidden_size,
                                 num_layers,
                                 bias=bias,
                                 dropout=dropout,
                                 bidirectional=bidirectional,
                                 batch_first=batch_first)

                outputs_gpu = forward_backward(
                    True, rnn_gpu, input_val, hx_val, grad_output, grad_hy, rnn.all_weights)

                compare_cpu_gpu(outputs_cpu, outputs_gpu)

        for nonlinearity in ('tanh', 'relu'):
            hx_val = torch.randn(num_layers, batch, hidden_size, dtype=dtype)
            input_val = torch.randn(seq_length, batch, input_size, dtype=dtype)
            grad_output = torch.randn(
                seq_length, batch, hidden_size * num_directions, dtype=dtype)
            grad_hy = torch.randn(
                num_layers * num_directions, batch, hidden_size, dtype=dtype)

            rnn = nn.RNN(input_size, hidden_size, num_layers, bias=bias, nonlinearity=nonlinearity)
            outputs_cpu = forward_backward(False, rnn, input_val, hx_val, grad_output, grad_hy, rnn.all_weights)

            rnn_gpu = nn.RNN(input_size, hidden_size, num_layers, bias=bias, nonlinearity=nonlinearity)
            outputs_gpu = forward_backward(True, rnn_gpu, input_val, hx_val, grad_output, grad_hy, rnn.all_weights)

            compare_cpu_gpu(outputs_cpu, outputs_gpu)

    @unittest.skipIf(not TEST_CUDNN, "needs cudnn")
    def test_RNN_cpu_vs_cudnn_no_dropout(self):
        self._test_RNN_cpu_vs_cudnn(0)

    @unittest.skipIf(not (TEST_CUDNN and (TEST_CUDNN_VERSION if TEST_CUDNN_VERSION else 0) >= 5103), "needs cudnn >= 5.1")
    def test_RNN_cpu_vs_cudnn_with_dropout(self):
        # Because of dropout randomness, can only compare dropout=0 and dropout=1
        self._test_RNN_cpu_vs_cudnn(1)

    @unittest.skipIf(not TEST_CUDNN, "needs cudnn")
    def test_RNN_cudnn_weight_norm(self):
        input_size = 10
        hidden_size = 6
        num_layers = 2
        seq_length = 7
        batch = 6
        m = nn.LSTM(input_size, hidden_size, num_layers).cuda()
        input = torch.randn(seq_length, batch, input_size).cuda()
        expected_output = m(input)
        # add weight normalization
        name = 'weight_hh_l0'
        m = torch.nn.utils.weight_norm(m, name=name)
        # otherwise, subsequent warnings will be hidden, and further tests rely on them
        warnings.simplefilter("always")
        self.assertEqual(m(input), expected_output)

        # remove weight norm
        m = torch.nn.utils.remove_weight_norm(m, name=name)
        self.assertEqual(m(input), expected_output)

    @unittest.skipIf(not (TEST_CUDNN and (TEST_CUDNN_VERSION if TEST_CUDNN_VERSION else 0) >= 5103), "needs cudnn >= 5.1")
    def test_RNN_dropout(self):
        # checking the assumption that cuDNN sticks dropout in between
        # RNN layers
        for p in (0, 0.276, 0.731, 1):
            for train in (True, False):
                for cuda in (True, False):
                    rnn = nn.RNN(10, 1000, 2, bias=False, dropout=p, nonlinearity='relu')
                    if cuda:
                        rnn.cuda()

                    if train:
                        rnn.train()
                    else:
                        rnn.eval()
                    rnn.weight_ih_l0.data.fill_(1)
                    rnn.weight_hh_l0.data.fill_(1)
                    rnn.weight_ih_l1.data.fill_(1)
                    rnn.weight_hh_l1.data.fill_(1)
                    input = torch.ones(1, 1, 10)
                    hx = torch.zeros(2, 1, 1000)
                    if cuda:
                        input = input.cuda()
                        hx = hx.cuda()

                    output, hy = rnn(input, hx)
                    self.assertEqual(output.data.min(), output.data.max())
                    output_val = output.data[0][0][0]
                    if p == 0 or not train:
                        self.assertEqual(output_val, 10000)
                    elif p == 1:
                        self.assertEqual(output_val, 0)
                    else:
                        self.assertGreater(output_val, 8000)
                        self.assertLess(output_val, 12000)
                        denorm_mod = (output_val * (1 - p)) % 10
                        self.assertLess(min(denorm_mod, 10 - denorm_mod), 1e-2)

                    self.assertEqual(hy[0].data.min(), hy[0].data.max())
                    self.assertEqual(hy[1].data.min(), hy[1].data.max())
                    self.assertEqual(hy.data[0][0][0], 10)
                    self.assertEqual(hy.data[1][0][0], output_val)

    @unittest.skipIf(not (TEST_CUDNN and (TEST_CUDNN_VERSION if TEST_CUDNN_VERSION else 0) >= 5103), "needs cudnn >= 5.1")
    def test_RNN_dropout_state(self):
        import sys
        if sys.version_info[0] == 2:
            import cPickle as pickle
        else:
            import pickle
        for p in (0, 0.1234):
            for train in (True, False):
                for cuda in (True, False):
                    rnn = nn.RNN(100, 100, 2, bias=False, dropout=p, nonlinearity='relu')
                    if cuda:
                        rnn.cuda()

                    if train:
                        rnn.train()
                    else:
                        rnn.eval()
                    input = torch.rand(1, 1, 100)
                    hx = torch.rand(2, 1, 100)
                    if cuda:
                        input = input.cuda()
                        hx = hx.cuda()

                    output1, hy1 = rnn(input, hx)
                    output2, hy2 = rnn(input, hx)

                    rnn_pickle = pickle.dumps(rnn)
                    rnn2 = pickle.loads(rnn_pickle)
                    rnn2.flatten_parameters()
                    output3, hy3 = rnn2(input, hx)

                    if p == 0 or not train:
                        self.assertEqual(output1, output2)
                        self.assertEqual(output1, output3)
                        self.assertEqual(hy1, hy2)
                        self.assertEqual(hy1, hy3)
                    else:
                        self.assertNotEqual(output1, output2)
                        self.assertNotEqual(output1, output3)
                        self.assertNotEqual(hy1, hy2)
                        self.assertNotEqual(hy1, hy3)

    @unittest.skipIf(not (TEST_CUDNN and (TEST_CUDNN_VERSION if TEST_CUDNN_VERSION else 0) >= 5103), "needs cudnn >= 5.1")
    def test_RNN_change_dropout(self):
        for train, cuda in product((True, False), repeat=2):
            rnn = nn.RNN(100, 100, 2, dropout=0, nonlinearity='relu')
            input = torch.rand(3, 2, 100)
            if cuda:
                input.data = input.data.cuda()
                rnn.cuda()

            if train:
                rnn.train()
            else:
                rnn.eval()

            prev_output = None
            for p in (0, 0.5, 0, 0.7, 0.2, 1, 0.2, 0):
                rnn.dropout = p
                output1, hy1 = rnn(input)
                output2, hy2 = rnn(input)

                if p == 0 or p == 1 or not train:
                    self.assertEqual(output1, output2)
                    self.assertEqual(hy1, hy2)
                else:
                    self.assertNotEqual(output1, output2)
                    self.assertNotEqual(hy1, hy2)

                if prev_output is not None:
                    if not train:
                        self.assertEqual(output1.data, prev_output)
                        self.assertEqual(output2.data, prev_output)
                    else:
                        self.assertNotEqual(output1.data, prev_output)
                        self.assertNotEqual(output2.data, prev_output)
                prev_output = output1.data

    def _verify_pixel_shuffle(self, input, output, upscale_factor):
        for c in range(output.size(1)):
            for h in range(output.size(2)):
                for w in range(output.size(3)):
                    height_idx = h // upscale_factor
                    weight_idx = w // upscale_factor
                    channel_idx = (upscale_factor * (h % upscale_factor)) + (w % upscale_factor) + \
                                  (c * upscale_factor ** 2)
                    self.assertEqual(output[:, c, h, w], input[:, channel_idx, height_idx, weight_idx])

    def test_inplace_thnn(self):
        modules = [nn.ReLU, nn.ELU, nn.SELU, nn.CELU, nn.RReLU]
        for mod in modules:
            r = mod(inplace=True)
            input = torch.randn(5, 5, requires_grad=True)
            output = r(input + 0)
            grad_output = torch.randn(5, 5)
            grad_output_clone = grad_output.clone()
            output.backward(grad_output)
            self.assertEqual(grad_output, grad_output_clone)

    @unittest.skipIf(not TEST_CUDA, 'CUDA not available')
    @repeat_test_for_types(ALL_TENSORTYPES)
    def test_noncontig_conv_grad_cuda(self, dtype=torch.float):
        # FIXME: remove after adding non-contiguous grad tests for all modules
        module = nn.Conv2d(3, 5, kernel_size=3, padding=1).to("cuda", dtype)
        input = torch.randn(2, 3, 10, 10, dtype=dtype, device="cuda", requires_grad=True)
        output = module(input)

        grad = torch.randn(2, 2, 5, 10, 10, dtype=dtype, device="cuda")[:, 1]
        assert not grad.is_contiguous()
        output.backward(grad, retain_graph=True)
        self.assertIsNotNone(input.grad)
        result = input.grad.data.clone()
        input.grad.data.zero_()

        output.backward(grad.contiguous())
        self.assertEqual(result, input.grad.data, dtype2prec[dtype])

    def test_pixel_shuffle(self):
        batch_size = random.randint(1, 3)
        upscale_factor = random.randint(2, 5)
        channels = random.randint(1, 4) * upscale_factor ** 2
        height = random.randint(5, 10)
        width = random.randint(5, 10)

        input = torch.rand(batch_size, channels, height, width, requires_grad=True)
        ps = nn.PixelShuffle(upscale_factor)
        output = ps(input)
        self._verify_pixel_shuffle(input.data, output.data, upscale_factor)
        output.backward(output.data)
        self.assertEqual(input.data, input.grad.data)

    def test_elu_inplace_view(self):
        v = torch.tensor([1.0, -1.0, 1.0, -1.0], requires_grad=True)

        def func(root):
            x = root.clone()
            view = x.narrow(0, 1, 2)
            res = F.elu(view, inplace=True)
            self.assertIs(res, view)
            return x

        gradcheck(func, [v])
        gradgradcheck(func, [v])

    def test_relu_inplace_view(self):
        v = torch.tensor([1.0, -1.0, 1.0, -1.0], requires_grad=True)

        def func(root):
            x = root.clone()
            view = x.narrow(0, 1, 2)
            res = F.relu(view, inplace=True)
            self.assertIs(res, view)
            return x

        gradcheck(func, [v])
        gradgradcheck(func, [v])

    @unittest.skipIf(not TEST_CUDA, 'CUDA not available')
    def test_PReLU_backward_requires_grad_false(self):
        m = nn.PReLU().to('cuda')
        x = torch.randn(2, 3, 4, 5, requires_grad=False, device='cuda')
        y = m(x)
        y.mean().backward()
        self.assertEqual(x.grad, None)

    @unittest.skipIf(
        not TEST_NUMPY or not TEST_SCIPY, "Numpy or Scipy not found")
    def test_gelu(self):
        def _test_gelu(n, m, dtype, contiguous):
            def _gelu_ref(X):
                return X * stats.norm.cdf(X)

            if contiguous:
                X = torch.rand(n, m, dtype=dtype, requires_grad=True)
            else:
                X = torch.rand(n, m, dtype=dtype, requires_grad=True)[:, ::2]
            res = F.gelu(X)
            ref = _gelu_ref(X.detach().numpy())
            self.assertEqual(res, ref)
            gradcheck(F.gelu, [X], eps=1e-4)

            if TEST_CUDA:
                X_cuda = X.cuda()
                res_cuda = F.gelu(X_cuda)
                self.assertEqual(res_cuda.cpu(), ref)
                gradcheck(F.gelu, [X_cuda], eps=1e-4)

        for n in range(1, 10):
            for m in range(1, 10):
                _test_gelu(n, m, torch.float32, True)
                _test_gelu(n, m, torch.float32, False)
                _test_gelu(n, m, torch.float64, True)
                _test_gelu(n, m, torch.float64, False)


    def test_bce_loss_always_nonnegative(self):
        target = torch.ones(5)
        input = torch.ones(5)
        self.assertEqual((nn.BCELoss()(input, target) < 0).sum(), 0)

        target = torch.zeros(5)
        input = torch.zeros(5)
        self.assertEqual((nn.BCELoss()(input, target) < 0).sum(), 0)

    def test_bce_with_logits_raises_if_target_and_input_are_different_size(self):
        target = torch.rand(5)
        input = torch.rand(5, 1)
        with self.assertRaises(ValueError):
            nn.BCEWithLogitsLoss()(input, target)

        target = torch.rand(5, 1)
        input = torch.rand(5)
        with self.assertRaises(ValueError):
            nn.BCEWithLogitsLoss()(input, target)

    def test_bce_with_logits_gives_same_result_as_sigmoid_and_bce_loss(self):
        sigmoid = nn.Sigmoid()

        target = torch.rand(64, 4)
        output = torch.rand(64, 4) - 0.5

        self.assertEqual(nn.BCEWithLogitsLoss()(output, target), nn.BCELoss()(sigmoid(output), target))

        weight = torch.rand(4)
        self.assertEqual(nn.BCEWithLogitsLoss(weight)(output, target), nn.BCELoss(weight)(sigmoid(output), target))

        target = torch.zeros(4, 1, dtype=torch.float)
        output = torch.empty(4, 1, dtype=torch.float).fill_(-100)

        self.assertEqual(nn.BCEWithLogitsLoss()(output, target), nn.BCELoss()(sigmoid(output), target))

        self.assertEqual(nn.BCEWithLogitsLoss(reduction='none')(output, target),
                         nn.BCELoss(reduction='none')(sigmoid(output), target))

        weight = torch.rand(1, dtype=torch.float)
        self.assertEqual(nn.BCEWithLogitsLoss(weight)(output, target), nn.BCELoss(weight)(sigmoid(output), target))

    def test_bce_with_logits_has_correct_grad_at_zero(self):
        output = torch.zeros(3, 1, requires_grad=True)
        target = torch.zeros(3, 1)
        nn.BCEWithLogitsLoss(reduction='sum')(output, target).backward()
        expected_grad = torch.empty(3, 1).fill_(0.5)
        self.assertEqual(output.grad, expected_grad)

    def test_bce_with_logits_broadcasts_weights(self):
        target = torch.rand(16, 4)
        output = torch.rand(16, 4) - 0.5

        weight = torch.rand(4)
        out1 = nn.BCEWithLogitsLoss(weight)(output, target)

        weight = weight.expand(16, 4).contiguous()
        out2 = nn.BCEWithLogitsLoss(weight)(output, target)

        self.assertEqual(out1, out2)

        weight = torch.rand(16, 1)
        out1 = nn.BCEWithLogitsLoss(weight)(output, target)

        weight = weight.expand(16, 4).contiguous()
        out2 = nn.BCEWithLogitsLoss(weight)(output, target)

        self.assertEqual(out1, out2)

    def test_bce_with_logits_ones_in_pos_weights_are_the_same_as_none(self):
        target = torch.rand(64, 4)
        output = torch.rand(64, 4) - 0.5
        pos_weight = torch.ones(64, 4)

        self.assertEqual(nn.BCEWithLogitsLoss()(output, target),
                         nn.BCEWithLogitsLoss(pos_weight=pos_weight)(output, target))

    def test_bce_with_logits_broadcasts_pos_weights(self):
        target = torch.rand(64, 4)
        output = torch.rand(64, 4) - 0.5
        pos_weight = torch.rand(4)
        out1 = nn.BCEWithLogitsLoss(pos_weight=pos_weight)(output, target)

        pos_weight1 = pos_weight.expand(1, 4)
        out2 = nn.BCEWithLogitsLoss(pos_weight=pos_weight1)(output, target)

        pos_weight2 = pos_weight.expand(64, 4)
        out3 = nn.BCEWithLogitsLoss(pos_weight=pos_weight2)(output, target)

        self.assertEqual(out1, out2)
        self.assertEqual(out1, out3)

    def test_bce_with_logits_with_pos_weight_has_correct_grad_at_zero(self):
        output = torch.zeros(3, 1, requires_grad=True)
        target = torch.zeros(3, 1)
        pos_weight = torch.ones(3, 1)
        nn.BCEWithLogitsLoss(pos_weight=pos_weight, reduction='sum')(output, target).backward()
        expected_grad = torch.empty(3, 1).fill_(0.5)
        grad = output.grad
        self.assertEqual(grad, expected_grad)

    def test_bce_with_logits_stability(self):
        output = torch.tensor([0., -120.])
        target = torch.tensor([0., 1.])
        pos_weight = torch.tensor([1., 1.])

        out1 = nn.BCEWithLogitsLoss()(output, target)
        self.assertTrue(torch.isfinite(out1).all().item())

        out2 = nn.BCEWithLogitsLoss(pos_weight=pos_weight)(output, target)
        self.assertTrue(torch.isfinite(out2).all().item())

    def test_bce_loss_broadcasts_weights(self):
        sigmoid = nn.Sigmoid()
        target = torch.rand(16, 4)
        output = torch.rand(16, 4) - 0.5

        weight = torch.rand(4)
        out1 = nn.BCELoss(weight)(sigmoid(output), target)

        weight = weight.expand(16, 4).contiguous()
        out2 = nn.BCELoss(weight)(sigmoid(output), target)

        self.assertEqual(out1, out2)

        weight = torch.rand(16, 1)
        out1 = nn.BCELoss(weight)(sigmoid(output), target)

        weight = weight.expand(16, 4).contiguous()
        out2 = nn.BCELoss(weight)(sigmoid(output), target)

        self.assertEqual(out1, out2)

    def test_elu_inplace_gradgrad(self):
        v = torch.randn(8, requires_grad=True)

        def func(root):
            x = root.clone()
            return F.elu(x, inplace=True)

        gradcheck(func, [v])
        gradgradcheck(func, [v])

    def test_hardtanh_inplace_gradgrad(self):
        v = torch.randn(8, requires_grad=True)

        def func(root):
            x = root.clone()
            return F.hardtanh(x, inplace=True)

        gradcheck(func, [v])
        gradgradcheck(func, [v])

    @unittest.skipIf(not TEST_CUDA, "CUDA unavailable")
    @unittest.skipIf(not TEST_CUDNN, "needs cudnn")
    @skipIfRocm
    def test_batchnorm_cudnn_nhwc(self):
        input = torch.randint(1, 10, (4, 8, 2, 2), dtype=torch.float32, device="cuda", requires_grad=True)
        input = input.contiguous(memory_format=torch.channels_last)
        input.retain_grad()
        grad = torch.randint(1, 10, (4, 8, 2, 2), dtype=torch.float32, device="cuda")
        grad = grad.contiguous(memory_format=torch.channels_last)
        bn = nn.BatchNorm2d(8).cuda().float()
        bn.weight.data.uniform_()
        bn.bias.data.uniform_()

        ref_input = input.detach().clone().contiguous().requires_grad_(True)
        ref_grad = grad.detach().clone().contiguous()
        ref_bn = nn.BatchNorm2d(8).cuda().float()
        ref_bn.load_state_dict(bn.state_dict())

        out = bn(input)
        out.backward(grad)
        ref_out = ref_bn(ref_input)
        ref_out.backward(ref_grad)

        self.assertTrue(out.is_contiguous(memory_format=torch.channels_last))
        self.assertTrue(ref_out.is_contiguous())
        self.assertEqual(out, ref_out)
        self.assertEqual(bn.weight.grad, ref_bn.weight.grad)
        self.assertEqual(bn.bias.grad, ref_bn.bias.grad)
        self.assertEqual(input.grad, ref_input.grad)

    @unittest.skipIf(not TEST_CUDA, "CUDA unavailable")
    def test_batchnorm_cudnn_half(self):
        # THNN
        input = torch.randint(1, 10, (2, 3, 2, 2), dtype=torch.half, device="cuda", requires_grad=True)
        m = nn.BatchNorm2d(3).half().cuda()
        thnn_output = m(input)
        thnn_output.sum().backward()
        thnn_input_grad = input.grad.data.clone()
        self.assertEqual(thnn_output.type(), input.type())
        # cuDNN
        if TEST_CUDNN:
            input.grad = None
            m = m.float()
            cudnn_output = m(input)
            cudnn_output.sum().backward()
            cudnn_input_grad = input.grad.data.clone()
            self.assertEqual(cudnn_output.type(), input.type())
            self.assertEqual(cudnn_output, thnn_output)
            self.assertAlmostEqual(cudnn_input_grad, thnn_input_grad, delta=1e-3)

    @unittest.skipIf(not TEST_CUDA, "CUDA unavailable")
    def test_batchnorm_nonaffine_cuda_half_input(self):
        input = torch.randn(16, 3, 24, 24, dtype=torch.half, device="cuda")
        m = nn.BatchNorm2d(3, affine=False).cuda().float()  # keep running stats in FP32
        output = m(input)
        self.assertEqual(output.type(), input.type())
        m.eval()
        output = m(input)
        self.assertEqual(output.type(), input.type())

    @unittest.skipIf(not TEST_CUDA, "CUDA unavailable")
    @repeat_test_for_types([torch.float, torch.half])
    def test_batchnorm_large_batch(self, dtype=torch.float):
        bn = nn.BatchNorm1d(1).to('cuda', dtype)
        data = torch.rand(131072, 1, device="cuda", dtype=dtype)
        out = bn(data).sum().backward()

    def test_batchnorm_raises_error_if_less_than_one_value_per_channel(self):
        x = torch.rand(10)[None,:,None]
        with self.assertRaises(ValueError):
            torch.nn.BatchNorm1d(10)(x)

    def test_batchnorm_raises_error_if_running_mean_is_not_same_size_as_input(self):
        input = torch.rand(2, 10)
        running_var = torch.rand(10)
        wrong_sizes = [9, 11]
        for size in wrong_sizes:
            with self.assertRaises(RuntimeError):
                F.batch_norm(input, torch.rand(size), running_var)

    def test_batchnorm_raises_error_if_running_var_is_not_same_size_as_input(self):
        input = torch.rand(2, 10)
        running_mean = torch.rand(10)
        wrong_sizes = [9, 11]
        for size in wrong_sizes:
            with self.assertRaises(RuntimeError):
                F.batch_norm(input, running_mean, torch.rand(size))

    def test_batchnorm_raises_error_if_weight_is_not_same_size_as_input(self):
        input = torch.rand(2, 10)
        running_mean = torch.rand(10)
        running_var = torch.rand(10)
        wrong_sizes = [9, 11]
        for size in wrong_sizes:
            with self.assertRaises(RuntimeError):
                F.batch_norm(input, running_mean, running_var, weight=Parameter(torch.rand(size)))

    def test_batchnorm_raises_error_if_bias_is_not_same_size_as_input(self):
        input = torch.rand(2, 10)
        running_mean = torch.rand(10)
        running_var = torch.rand(10)
        wrong_sizes = [9, 11]
        for size in wrong_sizes:
            with self.assertRaises(RuntimeError):
                F.batch_norm(input, running_mean, running_var, bias=Parameter(torch.rand(size)))

    def test_pairwise_distance(self):
        input1 = torch.randn(4, 4, requires_grad=True)
        input2 = torch.randn(4, 4, requires_grad=True)
        self.assertTrue(gradcheck(lambda x, y: F.pairwise_distance(x, y), (input1, input2)))

    @skipIfRocm
    def test_pdist(self):
        for device, trans in itertools.product(device_(), [False, True]):
            inp = torch.randn(4, 5, dtype=torch.double, device=device, requires_grad=True)
            if trans:
                inp = inp.transpose(0, 1)
            for p in [0, 1, 2, 0.5, 1.5, 2.5, float('inf')]:
                self.assertTrue(gradcheck(lambda x: F.pdist(x, p), (inp,)))

    def test_pdist_zeros(self):
        """Test that grad is still valid when dist is 0"""
        for device in device_():
            inp = torch.randn(1, 3, dtype=torch.double, device=device, requires_grad=True).repeat([2, 1])
            for p in [0, 1, 2, 0.5, 1.5, 2.5, float('inf')]:
                self.assertTrue(gradcheck(lambda x: F.pdist(x, p), (inp,)))

    def test_pdist_empty_row(self):
        for device in device_():
            inp = torch.randn(1, 3, dtype=torch.double, device=device, requires_grad=True)
            self.assertTrue(gradcheck(F.pdist, (inp,)))

    def test_pdist_empty_col(self):
        for device in device_():
            inp = torch.randn(4, 0, dtype=torch.double, device=device, requires_grad=True)
            self.assertTrue(gradcheck(F.pdist, (inp,)))

    @unittest.expectedFailure
    def test_pdist_cpu_gradgrad_unimplemented(self):
        inp = torch.randn(4, 5, requires_grad=True)
        gradgradcheck(F.pdist, (inp,))

    @skipIfRocm
    @unittest.expectedFailure
    def test_pdist_cuda_gradgrad_unimplemented(self):
        inp = torch.randn(4, 5, device='cuda', requires_grad=True)
        gradgradcheck(F.pdist, (inp,))

    def test_cosine_embedding_loss_no_reduce(self):
        input1 = torch.randn(15, 10, requires_grad=True)
        input2 = torch.randn(15, 10, requires_grad=True)
        target = torch.randn(15).sign()
        self.assertTrue(gradcheck(lambda x, y, z: F.cosine_embedding_loss(
            x, y, z, reduction='none'), (input1, input2, target)))
        self.assertEqual(F.cosine_embedding_loss(input1, input2, target, reduction='none'),
                         loss_reference_fns['CosineEmbeddingLoss'](input1, input2, target, reduction='none'))

    def test_cosine_embedding_loss_margin_no_reduce(self):
        input1 = torch.randn(15, 10, requires_grad=True)
        input2 = torch.randn(15, 10, requires_grad=True)
        target = torch.randn(15).sign()
        self.assertTrue(gradcheck(lambda x, y, z: F.cosine_embedding_loss(
            x, y, z, margin=0.5, reduction='none'), (input1, input2, target)))
        self.assertEqual(F.cosine_embedding_loss(input1, input2, target, margin=0.5, reduction='none'),
                         loss_reference_fns['CosineEmbeddingLoss'](input1, input2, target,
                                                                   margin=0.5, reduction='none'))

    def test_margin_ranking_loss_no_reduce(self):
        input1 = torch.randn(15).mul_(10).requires_grad_()
        input2 = torch.randn(15).mul_(10).requires_grad_()
        target = torch.randn(15).sign()
        self.assertTrue(gradcheck(lambda x, y, z: F.margin_ranking_loss(
            x, y, z, reduction='none'), (input1, input2, target)))
        self.assertEqual(F.margin_ranking_loss(input1, input2, target, reduction='none'),
                         loss_reference_fns['MarginRankingLoss'](input1, input2, target, reduction='none'))

    def test_margin_ranking_loss_margin_no_reduce(self):
        input1 = torch.randn(15).mul_(10).requires_grad_()
        input2 = torch.randn(15).mul_(10).requires_grad_()
        target = torch.randn(15).sign()
        self.assertTrue(gradcheck(lambda x, y, z: F.margin_ranking_loss(
            x, y, z, margin=0.5, reduction='none'), (input1, input2, target)))
        self.assertEqual(F.margin_ranking_loss(input1, input2, target, margin=0.5, reduction='none'),
                         loss_reference_fns['MarginRankingLoss'](input1, input2, target, margin=0.5, reduction='none'))

    def test_triplet_margin_loss(self):
        input1 = torch.randn(5, 10, requires_grad=True)
        input2 = torch.randn(5, 10, requires_grad=True)
        input3 = torch.randn(5, 10, requires_grad=True)
        self.assertTrue(gradcheck(lambda x1, x2, x3: F.triplet_margin_loss(
            x1, x2, x3), (input1, input2, input3)))
        self.assertEqual(F.triplet_margin_loss(input1, input2, input3),
                         loss_reference_fns['TripletMarginLoss'](input1, input2, input3))

    def test_triplet_margin_loss_swap(self):
        input1 = torch.randn(5, 10, requires_grad=True)
        input2 = torch.randn(5, 10, requires_grad=True)
        input3 = torch.randn(5, 10, requires_grad=True)
        self.assertTrue(gradcheck(lambda x1, x2, x3: F.triplet_margin_loss(
            x1, x2, x3, swap=True), (input1, input2, input3)))
        self.assertEqual(F.triplet_margin_loss(input1, input2, input3, swap=True),
                         loss_reference_fns['TripletMarginLoss'](input1, input2, input3, swap=True))

    def test_triplet_margin_loss_no_reduce(self):
        input1 = torch.randn(5, 10, requires_grad=True)
        input2 = torch.randn(5, 10, requires_grad=True)
        input3 = torch.randn(5, 10, requires_grad=True)
        self.assertTrue(gradcheck(lambda x1, x2, x3: F.triplet_margin_loss(
            x1, x2, x3, reduction='none'), (input1, input2, input3)))
        self.assertEqual(F.triplet_margin_loss(input1, input2, input3, reduction='none'),
                         loss_reference_fns['TripletMarginLoss'](input1, input2, input3, reduction='none'))

    def test_triplet_margin_loss_swap_no_reduce(self):
        input1 = torch.randn(5, 10, requires_grad=True)
        input2 = torch.randn(5, 10, requires_grad=True)
        input3 = torch.randn(5, 10, requires_grad=True)
        self.assertTrue(gradcheck(lambda x1, x2, x3: F.triplet_margin_loss(
            x1, x2, x3, swap=True, reduction='none'), (input1, input2, input3)))
        self.assertEqual(F.triplet_margin_loss(input1, input2, input3, swap=True, reduction='none'),
                         loss_reference_fns['TripletMarginLoss'](input1, input2, input3, swap=True, reduction='none'))

    def test_pointwise_loss_target_grad_none_reduction(self):
        i = torch.randn(5, 10)
        t = torch.randn(5, 10, requires_grad=True)
        self.assertEqual(F.mse_loss(i, t, reduction='none').size(), t.size())
        self.assertEqual(F.l1_loss(i, t, reduction='none').size(), t.size())

    def test_pointwise_loss_broadcast(self):
        losses = {
            'mse_loss': lambda x, y, r: F.mse_loss(x, y, reduction=r),
            'l1_loss': lambda x, y, r: F.l1_loss(x, y, reduction=r),
            'smooth_l1_loss': lambda x, y, r: F.smooth_l1_loss(x, y, reduction=r),
        }

        input = torch.randn(2, 1, requires_grad=True)
        for _name, fn in losses.items():
            for requires_grad in [True, False]:
                # When target.requires_grad=True, its impl is in Python, while the other is in TH.
                target = torch.randn(2, 10, requires_grad=requires_grad)
                for reduction in ['none', 'mean', 'sum']:
                    l = fn(input, target, reduction)
                    if reduction == 'none':
                        self.assertEqual(l.size(), target.size())
                    self.assertTrue(gradcheck(fn, (input, target, reduction)))

    # https://github.com/pytorch/pytorch/issues/27692 reports
    # that l1_loss get a wrong result for big batch size
    def test_l1_loss_correct(self):
        for N in range(1, 50, 10):
            input = torch.rand(N, 3, 1024, 1024)
            self.assertEqual(
                torch.nn.L1Loss()(input, torch.zeros_like(input)),
                input.abs().mean())

    def test_cosine_similarity(self):
        input1 = torch.randn(4, 4, requires_grad=True)
        input2 = torch.randn(4, 4, requires_grad=True)
        self.assertTrue(gradcheck(lambda x, y: F.cosine_similarity(x, y), (input1, input2)))

        input1 = torch.randn(4, 5, 6, requires_grad=True)
        input2 = torch.randn(4, 5, 6, requires_grad=True)
        self.assertTrue(gradcheck(lambda x, y: F.cosine_similarity(x, y, dim=0), (input1, input2)))
        self.assertTrue(gradcheck(lambda x, y: F.cosine_similarity(x, y, dim=-1), (input1, input2)))

        input1 = torch.randn((), requires_grad=True)
        input2 = torch.randn((), requires_grad=True)
        self.assertTrue(gradcheck(lambda x, y: F.cosine_similarity(x, y, dim=0), (input1, input2)))
        self.assertTrue(gradcheck(lambda x, y: F.cosine_similarity(x, y, dim=-1), (input1, input2)))

        # Check cosine_similarity input/output shapes
        input_size = (1, 3, 2, 1)
        expected_size = (1, 2, 1)
        input1 = torch.randn(input_size, requires_grad=True)
        input2 = torch.randn(input_size, requires_grad=True)
        self.assertEqual(F.cosine_similarity(input1, input2, dim=1).size(), expected_size)

        # Check numerical precision, issue #18057
        vv1 = torch.tensor(list([float(i) for i in range(84)])).unsqueeze(0)
        vv2 = torch.tensor(list([float(i) for i in range(84)])).unsqueeze(0)
        out = F.cosine_similarity(vv1, vv2)
        self.assertLessEqual(out, 1.0)

        # Check dividing by 0.
        input1 = torch.randn(10).requires_grad_()
        input2 = torch.zeros_like(input1).requires_grad_()
        torch.cosine_similarity(input1, input2, 0).sum().backward()
        self.assertEqual(input1.grad, torch.zeros_like(input1))
        self.assertEqual(input2.grad, input1 * 1e8)

    def test_grid_sample_error_checking(self):
        input = torch.empty(1, 1, 2, 2)
        grid = torch.empty(1, 1, 1, 2)

        # assert no error
        F.grid_sample(input, grid, align_corners=False)

        with self.assertRaisesRegex(ValueError, "but got: 'garbage'"):
            F.grid_sample(input, grid, mode='garbage', align_corners=False)

        with self.assertRaisesRegex(ValueError, "but got: 'garbage'"):
            F.grid_sample(input, grid, padding_mode='garbage', align_corners=False)

        with self.assertRaisesRegex(RuntimeError, "expected input and grid to have same dtype"):
            F.grid_sample(input.float(), grid.double(), align_corners=False)

        with self.assertRaisesRegex(RuntimeError, "expected 4D or 5D input"):
            F.grid_sample(input[0], grid, align_corners=False)

        with self.assertRaisesRegex(RuntimeError, "grid with same number of dimensions"):
            F.grid_sample(input, torch.empty(1, 1, 1, 1, 3), align_corners=False)

        with self.assertRaisesRegex(RuntimeError, "expected grid and input to have same batch size"):
            F.grid_sample(input, torch.empty(2, 1, 1, 2), align_corners=False)

        with self.assertRaisesRegex(RuntimeError, "expected grid to have size 2 in last dimension"):
            F.grid_sample(input, torch.empty(1, 1, 1, 3), align_corners=False)

        with self.assertRaisesRegex(RuntimeError, "expected input to have non-empty spatial dimensions"):
            F.grid_sample(torch.empty(1, 1, 0, 2), grid, align_corners=False)

        if TEST_CUDA:
            with self.assertRaisesRegex(RuntimeError, "expected input and grid to be on same device"):
                F.grid_sample(input.cuda(), grid, align_corners=False)

    def test_affine_grid_error_checking(self):
        # 2D affine
        theta = torch.empty(1, 2, 3, dtype=torch.double)
        size = torch.Size([1, 1, 2, 2])

        # assert no error
        F.affine_grid(theta, size, align_corners=False)

        # check for warning for empty span along dimension
        with warnings.catch_warnings(record=True) as w:
            # Ensure warnings are being shown
            warnings.simplefilter("always")
            # Should not trigger warning
            F.affine_grid(theta, torch.Size([1, 1, 2, 1]), align_corners=False)
            # Check no warning occurs
            self.assertNotIn('See the documentation of affine_grid for details.', ' '.join(map(str, w)))
            # Should trigger warning
            F.affine_grid(theta, torch.Size([1, 1, 2, 1]), align_corners=True)
            # Check warning occurs
            self.assertIn('See the documentation of affine_grid for details.', ' '.join(map(str, w)))

        with self.assertRaisesRegex(ValueError, "Expected theta to have floating point type"):
            F.affine_grid(theta.int(), size, align_corners=False)

        with self.assertRaisesRegex(ValueError, "Expected a batch of 2D affine matrices of shape Nx2x3"):
            F.affine_grid(theta[0], size, align_corners=False)

        with self.assertRaisesRegex(ValueError, "Expected a batch of 2D affine matrices of shape Nx2x3"):
            F.affine_grid(theta.unsqueeze(0), size, align_corners=False)

        with self.assertRaisesRegex(ValueError, "Expected a batch of 2D affine matrices of shape Nx2x3"):
            F.affine_grid(theta.repeat(1, 2, 1), size, align_corners=False)

        with self.assertRaisesRegex(ValueError, "Expected a batch of 2D affine matrices of shape Nx2x3"):
            F.affine_grid(theta.repeat(1, 1, 2), size, align_corners=False)

        # 3D affine
        theta = torch.empty(1, 3, 4, dtype=torch.double)
        size = torch.Size([1, 1, 2, 2, 2])

        # assert no error
        F.affine_grid(theta, size, align_corners=False)

        # check for warning for empty span along dimension
        with warnings.catch_warnings(record=True) as w:
            # Ensure warnings are being shown
            warnings.simplefilter("always")
            # Should not trigger warning
            F.affine_grid(theta, torch.Size([1, 1, 3, 2, 1]), align_corners=False)
            # Check no warning occurs
            self.assertNotIn('See the documentation of affine_grid for details.', ' '.join(map(str, w)))
            # Should trigger warning
            F.affine_grid(theta, torch.Size([1, 1, 3, 2, 1]), align_corners=True)
            # Check warning occurs
            self.assertIn('See the documentation of affine_grid for details.', ' '.join(map(str, w)))

        with self.assertRaisesRegex(ValueError, "Expected a batch of 3D affine matrices of shape Nx3x4"):
            F.affine_grid(theta[0], size, align_corners=False)

        with self.assertRaisesRegex(ValueError, "Expected a batch of 3D affine matrices of shape Nx3x4"):
            F.affine_grid(theta.unsqueeze(0), size, align_corners=False)

        with self.assertRaisesRegex(ValueError, "Expected a batch of 3D affine matrices of shape Nx3x4"):
            F.affine_grid(theta.repeat(1, 2, 1), size, align_corners=False)

        with self.assertRaisesRegex(ValueError, "Expected a batch of 3D affine matrices of shape Nx3x4"):
            F.affine_grid(theta.repeat(1, 1, 2), size, align_corners=False)

        with self.assertRaisesRegex(NotImplementedError, "affine_grid only supports 4D and 5D sizes"):
            F.affine_grid(theta, torch.Size([1, 2, 2]), align_corners=False)

        with self.assertRaisesRegex(NotImplementedError, "affine_grid only supports 4D and 5D sizes"):
            F.affine_grid(theta, torch.Size([1, 1, 2, 2, 2, 2]), align_corners=False)

    def test_grid_sample(self):
        def test(N, C, H, W, mode, padding_mode, align_corners):
            def test_shape(N, C, IH, IW, H, W, mode, padding_mode, align_corners):
                for grid_dim_contig_order in [(0, 1, 2, 3), (0, 3, 1, 2), (3, 0, 1, 2), (0, 2, 1, 3)]:
                    # grid_dim_contig_order specifies the dimension order that can
                    # make grid to be contiguous.
                    # i.e., grid.permute(grid_dim_contig_order) is contiguous.
                    # e.g., with grid_dim_contig_order=[0, 3, 1, 2], grid should be
                    #       initialized with contiguous tensor of shape [N, 2, H, W]
                    #       and permuted to [N, H, W, 2] afterwards.
                    grid_shape = [N, H, W, 2]
                    grid_init_shape = [grid_shape[d] for d in grid_dim_contig_order]
                    grid_fwd_permute = [None, None, None, None]
                    for i, d in enumerate(grid_dim_contig_order):
                        grid_fwd_permute[d] = i

                    def get_grid(device='cpu', data=None):
                        if data is not None:
                            assert list(data.shape) == grid_shape
                            data = data.permute(grid_dim_contig_order).to(device)
                        else:
                            data = torch.randn(grid_init_shape, device=device)
                        grid = data.permute(grid_fwd_permute)
                        assert grid.permute(grid_dim_contig_order).is_contiguous()
                        return grid

                    input_cpu = torch.randn(C, N, IH, IW).transpose(0, 1).requires_grad_()
                    grid_cpu = get_grid().requires_grad_()
                    out_cpu = F.grid_sample(input_cpu, grid_cpu, mode=mode, padding_mode=padding_mode,
                                            align_corners=align_corners)
                    self.assertTrue(out_cpu.size() == torch.Size([N, C, H, W]))

                    gradients = torch.randn_like(out_cpu)
                    out_cpu.backward(gradients)

                    if TEST_CUDA:
                        input_cuda = input_cpu.detach().transpose(0, 1).cuda().transpose(0, 1).requires_grad_()
                        grid_cuda = get_grid('cuda', grid_cpu.detach()).requires_grad_()
                        out_cuda = F.grid_sample(input_cuda, grid_cuda, mode=mode, padding_mode=padding_mode,
                                                 align_corners=align_corners)
                        self.assertEqual(out_cpu, out_cuda)

                        out_cuda.backward(gradients.cuda())
                        self.assertEqual(input_cpu.grad, input_cuda.grad)
                        self.assertEqual(grid_cpu.grad, grid_cuda.grad, prec=5e-5)

                        # check that zero-dimensional input strides don't error out
                        base_input = torch.randn(N, C, 1, IW)
                        input_cpu = base_input.expand_as(input_cuda).requires_grad_()
                        out_cpu = F.grid_sample(input_cpu, grid_cpu, mode=mode, padding_mode=padding_mode,
                                                align_corners=align_corners)

                        input_cuda = base_input.cuda().expand_as(input_cuda).requires_grad_()
                        out_cuda = F.grid_sample(input_cuda, grid_cuda, mode=mode, padding_mode=padding_mode,
                                                 align_corners=align_corners)
                        self.assertEqual(out_cpu, out_cuda)

            # test same size output
            test_shape(N, C, H, W, H, W, mode, padding_mode, align_corners)

            # test larger output
            N = random.randint(2, 8)
            C = random.randint(2, 8)
            IH = random.randint(2, 8)
            IW = random.randint(2, 8)
            H = random.randint(IH + 1, 12)
            W = random.randint(IW + 1, 12)
            test_shape(N, C, IH, IW, H, W, mode, padding_mode, align_corners)

            # test smaller output
            N = random.randint(2, 8)
            C = random.randint(2, 8)
            IH = random.randint(2, 8)
            IW = random.randint(2, 8)
            H = random.randint(2, IH)
            W = random.randint(2, IW)
            test_shape(N, C, IH, IW, H, W, mode, padding_mode, align_corners)

            # test 1x1 inpput
            N = random.randint(2, 8)
            C = random.randint(2, 8)
            IH = 1
            IW = 1
            H = random.randint(2, 5)
            W = random.randint(2, 5)
            test_shape(N, C, IH, IW, H, W, mode, padding_mode, align_corners)

            # testing empty grid
            N = random.randint(2, 8)
            C = random.randint(2, 8)
            IH = random.randint(2, 8)
            IW = random.randint(2, 8)
            W = random.randint(3, IW + 2)
            test_shape(N, C, IH, IW, 0, W, mode, padding_mode, align_corners)

            # testing empty channel
            N = random.randint(2, 8)
            IH = random.randint(2, 8)
            IW = random.randint(2, 8)
            H = random.randint(3, IH + 2)
            W = random.randint(3, IW + 2)
            test_shape(N, 0, IH, IW, H, W, mode, padding_mode, align_corners)

            # testing empty batch
            C = random.randint(2, 8)
            IH = random.randint(2, 8)
            IW = random.randint(2, 8)
            H = random.randint(3, IH + 2)
            W = random.randint(3, IW + 2)
            test_shape(0, C, IH, IW, H, W, mode, padding_mode, align_corners)

        for mode in ('bilinear', 'nearest'):
            for padding_mode in ('zeros', 'border', 'reflection'):
                for align_corners in (True, False):
                    # test known input on CPU
                    input = torch.arange(1., 11).view(1, 1, 2, 5)
                    grid = torch.tensor(
                        [[[-0.9, -4.1], [0, 0.2000], [1, -1], [-0.333, 1e-10], [0.5, 1.0]],
                         [[-1.0, -0.5], [0, 0.3333], [1, -1], [-0.200, 1e-10], [1.5, 0.5]]]).view(1, 2, 5, 2)
                    if mode == 'bilinear':
                        if padding_mode == 'zeros':
                            if align_corners:
                                groundtruth = torch.tensor(
                                    [[0.0000, 6.0000000000, 5.0000, 4.8340, 9.0000],
                                     [2.2500, 6.3332500450, 5.0000, 5.1000, 0.0000]]).view(1, 1, 2, 5)
                            else:
                                groundtruth = torch.tensor(
                                    [[0.0000, 6.5000000000, 1.2500, 4.6675000191, 4.6250],
                                     [0.5000, 7.1665000916, 1.2500, 5.0000000000, 0.0000]]).view(1, 1, 2, 5)
                        elif padding_mode == 'border':
                            if align_corners:
                                groundtruth = torch.tensor(
                                    [[1.2000, 6.0000000000, 5.0000, 4.8340, 9.0000],
                                     [2.2500, 6.3332500450, 5.0000, 5.1000, 8.7500]]).view(1, 1, 2, 5)
                            else:
                                groundtruth = torch.tensor(
                                    [[1.0000, 6.5000000000, 5.0000, 4.6675000191, 9.2500],
                                     [1.0000, 7.1665000916, 5.0000, 5.0000000000, 10.0000]]).view(1, 1, 2, 5)
                        elif padding_mode == 'reflection':
                            if align_corners:
                                groundtruth = torch.tensor(
                                    [[3.4500, 6.0000000000, 5.0000, 4.8340, 9.0000],
                                     [2.2500, 6.3332500450, 5.0000, 5.1000, 7.7500]]).view(1, 1, 2, 5)
                            else:
                                groundtruth = torch.tensor(
                                    [[3.0000004768, 6.5000000000, 5.0000, 4.6675000191, 9.2500],
                                     [1.0000000000, 7.1665000916, 5.0000, 5.0000000000, 9.2500]]).view(1, 1, 2, 5)
                        else:
                            raise AssertionError("missing groundtruth test for padding mode '{}'".format(padding_mode))
                    elif mode == 'nearest':
                        if padding_mode == 'zeros':
                            if align_corners:
                                groundtruth = torch.tensor(
                                    [[0., 8., 5., 7., 9.],
                                     [1., 8., 5., 8., 0.]]).view(1, 1, 2, 5)
                            else:
                                groundtruth = torch.tensor(
                                    [[0., 8., 5., 7., 0.],
                                     [1., 8., 5., 8., 0.]]).view(1, 1, 2, 5)
                        elif padding_mode == 'border':
                            if align_corners:
                                groundtruth = torch.tensor(
                                    [[1., 8., 5., 7., 9.],
                                     [1., 8., 5., 8., 10.]]).view(1, 1, 2, 5)
                            else:
                                groundtruth = torch.tensor(
                                    [[1., 8., 5., 7., 9.],
                                     [1., 8., 5., 8., 10.]]).view(1, 1, 2, 5)
                        elif padding_mode == 'reflection':
                            if align_corners:
                                groundtruth = torch.tensor(
                                    [[1., 8., 5., 7., 9.],
                                     [1., 8., 5., 8., 9.]]).view(1, 1, 2, 5)
                            else:
                                groundtruth = torch.tensor(
                                    [[1., 8., 5., 7., 9.],
                                     [1., 8., 5., 8., 9.]]).view(1, 1, 2, 5)
                        else:
                            raise AssertionError("missing groundtruth test for padding mode '{}'".format(padding_mode))
                    else:
                        raise AssertionError("missing groundtruth test for interpolation mode '{}'".format(mode))
                    output = F.grid_sample(input, grid, mode=mode, padding_mode=padding_mode,
                                           align_corners=align_corners)
                    self.assertEqual(output, groundtruth,
                                     "groundtruth comparison failed for mode={}, "
                                     "padding_mode={}".format(mode, padding_mode))

                    # do gradcheck
                    N = random.randint(2, 8)
                    C = random.randint(2, 6)
                    H = random.randint(2, 8)
                    W = random.randint(2, 8)
                    input = torch.randn(N, C, H, W, requires_grad=True)
                    grid = torch.randn(N, H, W, 2, requires_grad=True)
                    self.assertTrue(gradcheck(
                        lambda inp, grid: F.grid_sample(inp, grid, mode=mode, padding_mode=padding_mode,
                                                        align_corners=align_corners),
                        (input, grid)))

                    test(N, C, H, W, mode, padding_mode, align_corners=align_corners)
                    if TEST_CUDNN:
                        with cudnn.flags(enabled=False):
                            test(N, C, H, W, mode, padding_mode, align_corners=align_corners)

    def test_grid_sample_3d(self):
        def test(N, C, D, H, W, mode, padding_mode, align_corners):
            def test_shape(N, C, ID, IH, IW, D, H, W, mode, padding_mode, align_corners):
                input_cpu = torch.randn(C, N, ID, IH, IW).transpose(0, 1).requires_grad_()
                grid_cpu = torch.randn(D, N, H, W, 3).transpose(0, 1).requires_grad_()
                out_cpu = F.grid_sample(input_cpu, grid_cpu, mode=mode, padding_mode=padding_mode,
                                        align_corners=align_corners)
                self.assertTrue(out_cpu.size() == torch.Size([N, C, D, H, W]))

                gradients = torch.randn_like(out_cpu)
                out_cpu.backward(gradients)

                if TEST_CUDA:
                    input_cuda = input_cpu.detach().transpose(0, 1).cuda().transpose(0, 1).requires_grad_()
                    grid_cuda = grid_cpu.detach().transpose(0, 1).cuda().transpose(0, 1).requires_grad_()
                    out_cuda = F.grid_sample(input_cuda, grid_cuda, mode=mode, padding_mode=padding_mode,
                                             align_corners=align_corners)
                    self.assertEqual(out_cpu, out_cuda)

                    out_cuda.backward(gradients.cuda())
                    self.assertEqual(input_cpu.grad, input_cuda.grad)
                    self.assertEqual(grid_cpu.grad, grid_cuda.grad, prec=5e-5)

                    # check that zero-dimensional input strides don't error out
                    base_input = torch.randn(N, C, 1, IH, IW)
                    input_cpu = base_input.expand_as(input_cuda).requires_grad_()
                    grid_cpu = torch.randn(N, D, H, W, 3, requires_grad=True)
                    out_cpu = F.grid_sample(input_cpu, grid_cpu, mode=mode, padding_mode=padding_mode,
                                            align_corners=align_corners)

                    input_cuda = base_input.cuda().expand_as(input_cuda).requires_grad_()
                    grid_cuda = grid_cpu.detach().cuda().requires_grad_()
                    out_cuda = F.grid_sample(input_cuda, grid_cuda, mode=mode, padding_mode=padding_mode,
                                             align_corners=align_corners)
                    self.assertEqual(out_cpu, out_cuda)

            # test same size output
            test_shape(N, C, D, H, W, D, H, W, mode, padding_mode, align_corners)

            # test larger output
            N = random.randint(2, 7)
            C = random.randint(2, 5)
            ID = random.randint(2, 7)
            IH = random.randint(2, 7)
            IW = random.randint(2, 7)
            D = random.randint(ID + 1, 10)
            H = random.randint(IH + 1, 10)
            W = random.randint(IW + 1, 10)
            test_shape(N, C, ID, IH, IW, D, H, W, mode, padding_mode, align_corners)

            # test smaller output
            N = random.randint(2, 7)
            C = random.randint(2, 5)
            ID = random.randint(2, 7)
            IH = random.randint(2, 7)
            IW = random.randint(2, 7)
            D = random.randint(2, ID)
            H = random.randint(2, IH)
            W = random.randint(2, IW)
            test_shape(N, C, ID, IH, IW, D, H, W, mode, padding_mode, align_corners)

            # test 1x1 inpput
            N = random.randint(2, 7)
            C = random.randint(2, 7)
            ID = 1
            IH = 1
            IW = 1
            H = random.randint(2, 5)
            W = random.randint(2, 5)
            test_shape(N, C, ID, IH, IW, D, H, W, mode, padding_mode, align_corners)

            # testing empty grid
            N = random.randint(2, 7)
            C = random.randint(2, 5)
            ID = random.randint(2, 7)
            IH = random.randint(2, 7)
            IW = random.randint(2, 7)
            D = random.randint(3, ID + 2)
            W = random.randint(3, IW + 2)
            test_shape(N, C, ID, IH, IW, D, 0, W, mode, padding_mode, align_corners)

            # testing empty channel
            N = random.randint(2, 7)
            ID = random.randint(2, 5)
            IH = random.randint(2, 7)
            IW = random.randint(2, 7)
            D = random.randint(3, ID + 2)
            H = random.randint(3, IH + 2)
            W = random.randint(3, IW + 2)
            test_shape(N, 0, ID, IH, IW, D, H, W, mode, padding_mode, align_corners)

            # testing empty batch
            C = random.randint(2, 5)
            ID = random.randint(2, 7)
            IH = random.randint(2, 7)
            IW = random.randint(2, 7)
            D = random.randint(3, ID + 2)
            H = random.randint(3, IH + 2)
            W = random.randint(3, IW + 2)
            test_shape(0, C, ID, IH, IW, D, H, W, mode, padding_mode, align_corners)

        for mode in ('bilinear', 'nearest'):
            for padding_mode in ('zeros', 'border', 'reflection'):
                for align_corners in (True, False):
                    # do gradcheck
                    N = random.randint(2, 5)
                    C = random.randint(2, 4)
                    D = random.randint(2, 5)
                    H = random.randint(2, 5)
                    W = random.randint(2, 5)
                    input = torch.randn(N, C, D, H, W, requires_grad=True)
                    grid = torch.randn(N, D, H, W, 3, requires_grad=True)
                    self.assertTrue(gradcheck(
                        lambda inp, grid: F.grid_sample(inp, grid, mode=mode, padding_mode=padding_mode,
                                                        align_corners=align_corners),
                        (input, grid)))

                    test(N, C, D, H, W, mode, padding_mode, align_corners)

    def test_affine_grid(self):
        # test known input on CPU
        input = torch.arange(1., 7).view(1, 2, 3)
        output = F.affine_grid(input, torch.Size([1, 1, 2, 2]), align_corners=True)
        groundtruth = torch.Tensor(
            [[[0, -3], [2, 5]], [[4, 7], [6, 15]]]).view(1, 2, 2, 2)
        self.assertEqual(output, groundtruth)
        output = F.affine_grid(input, torch.Size([1, 1, 2, 2]), align_corners=False)
        groundtruth = torch.Tensor(
            [[[1.5, 1.5], [2.5, 5.5]], [[3.5, 6.5], [4.5, 10.5]]]).view(1, 2, 2, 2)
        self.assertEqual(output, groundtruth)

        for align_corners in (True, False):
            # do gradcheck
            N = random.randint(1, 8)
            C = random.randint(1, 8)
            H = random.randint(1, 8)
            W = random.randint(1, 8)
            sz = torch.Size([N, C, H, W])
            inp = torch.randn(N, 2, 3, requires_grad=True)
            with warnings.catch_warnings(record=True):
                warnings.simplefilter("always")  # python2 requires this so other tests can trigger
                self.assertTrue(gradcheck(
                    lambda inp: F.affine_grid(inp, sz, align_corners=align_corners),
                    (inp,)))

        # test CPU against CUDA
        if TEST_CUDA:
            N = random.randint(1, 8)
            C = random.randint(1, 8)
            H = random.randint(1, 8)
            W = random.randint(1, 8)
            sz = torch.Size([N, C, H, W])
            for align_corners in (True, False):
                input_cpu = torch.randn(N, 2, 3, requires_grad=True)
                with warnings.catch_warnings(record=True):
                    warnings.simplefilter("always")  # python2 requires this so other tests can trigger
                    out_cpu = F.affine_grid(input_cpu, sz, align_corners=align_corners)
                gradients = torch.randn(out_cpu.size())
                out_cpu.backward(gradients)
                input_gpu = input_cpu.detach().cuda().requires_grad_()
                with warnings.catch_warnings(record=True):
                    warnings.simplefilter("always")  # python2 requires this so other tests can trigger
                    out_cuda = F.affine_grid(input_gpu, sz, align_corners=align_corners)
                out_cuda.backward(gradients.cuda())
                self.assertEqual(out_cpu, out_cuda)
                self.assertEqual(input_cpu.grad, input_gpu.grad)

    def test_affine_grid_3d(self):
        # test known input on CPU
        input = torch.arange(1., 13).view(1, 3, 4)
        output = F.affine_grid(input, torch.Size([1, 1, 2, 2, 2]), align_corners=True)
        groundtruth = torch.Tensor(
            [[[[[-2, -10, -18], [0, 0, 0]], [[2, 2, 2], [4, 12, 20]]],
              [[[4, 4, 4], [6, 14, 22]], [[8, 16, 24], [10, 26, 42]]]]]).view(1, 2, 2, 2, 3)
        self.assertEqual(output, groundtruth)
        output = F.affine_grid(input, torch.Size([1, 1, 2, 2, 2]), align_corners=False)
        groundtruth = torch.Tensor(
            [[[[[1, -1, -3], [2, 4, 6]], [[3, 5, 7], [4, 10, 16]]],
              [[[4, 6, 8], [5, 11, 17]], [[6, 12, 18], [7, 17, 27]]]]]).view(1, 2, 2, 2, 3)
        self.assertEqual(output, groundtruth)

        for align_corners in (True, False):
            # do gradcheck
            N = random.randint(1, 8)
            C = random.randint(1, 8)
            D = random.randint(1, 8)
            H = random.randint(1, 8)
            W = random.randint(1, 8)
            sz = torch.Size([N, C, D, H, W])
            inp = torch.randn(N, 3, 4, requires_grad=True)
            with warnings.catch_warnings(record=True):
                warnings.simplefilter("always")  # python2 requires this so other tests can trigger
                self.assertTrue(gradcheck(
                    lambda inp: F.affine_grid(inp, sz, align_corners=align_corners),
                    (inp,)))

        # test CPU against CUDA
        if TEST_CUDA:
            N = random.randint(1, 8)
            C = random.randint(1, 8)
            D = random.randint(1, 8)
            H = random.randint(1, 8)
            W = random.randint(1, 8)
            sz = torch.Size([N, C, D, H, W])
            for align_corners in (True, False):
                input_cpu = torch.randn(N, 3, 4, requires_grad=True)
                with warnings.catch_warnings(record=True):
                    warnings.simplefilter("always")  # python2 requires this so other tests can trigger
                    out_cpu = F.affine_grid(input_cpu, sz, align_corners=align_corners)
                gradients = torch.randn(out_cpu.size())
                out_cpu.backward(gradients)
                input_gpu = input_cpu.detach().cuda().requires_grad_()
                with warnings.catch_warnings(record=True):
                    warnings.simplefilter("always")  # python2 requires this so other tests can trigger
                    out_cuda = F.affine_grid(input_gpu, sz, align_corners=align_corners)
                out_cuda.backward(gradients.cuda())
                self.assertEqual(out_cpu, out_cuda)
                self.assertEqual(input_cpu.grad, input_gpu.grad)

    @unittest.skipIf((not TEST_NUMPY) or (not TEST_SCIPY) or (scipy.__version__ < '1.0.0'),
                     "Scipy v1.0 and/or numpy not found")
    def test_affine_2d_rotate0(self):
        # scipy before 1.0.0 do not support homogeneous coordinate
        # scipy.ndimage.affine_transform, so we need to skip.
        for device in device_():
            input_size = [1, 1, 3, 3]
            input_ary = np.array(np.random.random(input_size), dtype=np.float32)
            output_size = [1, 1, 5, 5]
            angle_rad = 0.

            transform_tensor, transform_ary, offset = \
                _buildEquivalentAffineTransforms2d(device, input_size, output_size, angle_rad)

            scipy_ary = scipy.ndimage.affine_transform(
                input_ary[0, 0],
                transform_ary,
                offset=offset,
                output_shape=output_size[2:],
                order=1,
                mode='nearest',
                prefilter=False)

            affine_tensor = torch.nn.functional.affine_grid(
                transform_tensor,
                torch.Size(output_size),
                align_corners=True
            )

            gridsample_ary = torch.nn.functional.grid_sample(
                torch.tensor(input_ary, device=device).to(device),
                affine_tensor,
                padding_mode='border',
                align_corners=True
            ).to('cpu').numpy()

            assert np.abs(scipy_ary.mean() - gridsample_ary.mean()) < 1e-6
            assert np.abs(scipy_ary - gridsample_ary).max() < 1e-6

    @unittest.skipIf((not TEST_NUMPY) or (not TEST_SCIPY) or (scipy.__version__ < '1.0.0'),
                     "Scipy v1.0 and/or numpy not found")
    def test_affine_2d_rotate90(self):
        # scipy before 1.0.0 do not support homogeneous coordinate
        # scipy.ndimage.affine_transform, so we need to skip.
        for device, input_size2dsq, output_size2dsq in \
                itertools.product(device_(), input_size2dsq_(), output_size2dsq_()):
            input_size = input_size2dsq
            input_ary = np.array(np.random.random(input_size), dtype=np.float32)
            output_size = output_size2dsq
            angle_rad = 0.25 * math.pi * 2

            transform_tensor, transform_ary, offset = \
                _buildEquivalentAffineTransforms2d(device, input_size, output_size, angle_rad)

            scipy_ary = scipy.ndimage.affine_transform(
                input_ary[0, 0],
                transform_ary,
                offset=offset,
                output_shape=output_size[2:],
                order=1,
                mode='nearest',
                prefilter=True)

            if input_size2dsq == output_size2dsq:
                assert np.abs(scipy_ary.mean() - input_ary.mean()) < 1e-6
            assert np.abs(scipy_ary[0, 0] - input_ary[0, 0, 0, -1]).max() < 1e-6
            assert np.abs(scipy_ary[0, -1] - input_ary[0, 0, -1, -1]).max() < 1e-6
            assert np.abs(scipy_ary[-1, -1] - input_ary[0, 0, -1, 0]).max() < 1e-6
            assert np.abs(scipy_ary[-1, 0] - input_ary[0, 0, 0, 0]).max() < 1e-6

            affine_tensor = torch.nn.functional.affine_grid(
                transform_tensor,
                torch.Size(output_size),
                align_corners=True
            )

            gridsample_ary = torch.nn.functional.grid_sample(
                torch.tensor(input_ary, device=device).to(device),
                affine_tensor,
                padding_mode='border',
                align_corners=True
            ).to('cpu').numpy()

            assert np.abs(scipy_ary.mean() - gridsample_ary.mean()) < 1e-6
            assert np.abs(scipy_ary - gridsample_ary).max() < 1e-6

    @unittest.skipIf((not TEST_NUMPY) or (not TEST_SCIPY) or (scipy.__version__ < '1.0.0'),
                     "Scipy v1.0 and/or numpy not found")
    def test_affine_2d_rotate45(self):
        # scipy before 1.0.0 do not support homogeneous coordinate
        # scipy.ndimage.affine_transform, so we need to skip.
        for device in device_():
            input_size = [1, 1, 3, 3]
            input_ary = np.array(np.zeros(input_size), dtype=np.float32)
            input_ary[0, 0, 0, :] = 0.5
            input_ary[0, 0, 2, 2] = 1.0
            output_size = [1, 1, 3, 3]
            angle_rad = 0.125 * math.pi * 2

            transform_tensor, transform_ary, offset = \
                _buildEquivalentAffineTransforms2d(device, input_size, output_size, angle_rad)

            scipy_ary = scipy.ndimage.affine_transform(
                input_ary[0, 0],
                transform_ary,
                offset=offset,
                output_shape=output_size[2:],
                order=1,
                mode='nearest',
                prefilter=False)

            affine_tensor = torch.nn.functional.affine_grid(
                transform_tensor,
                torch.Size(output_size),
                align_corners=True
            )

            gridsample_ary = torch.nn.functional.grid_sample(
                torch.tensor(input_ary, device=device).to(device),
                affine_tensor,
                padding_mode='border',
                align_corners=True
            ).to('cpu').numpy()

            assert np.abs(scipy_ary - gridsample_ary).max() < 1e-6

    @unittest.skipIf((not TEST_NUMPY) or (not TEST_SCIPY) or (scipy.__version__ < '1.0.0'),
                     "Scipy v1.0 and/or numpy not found")
    def test_affine_2d_rotateRandom(self):
        # scipy before 1.0.0 do not support homogeneous coordinate
        # scipy.ndimage.affine_transform, so we need to skip.
        for device, angle_rad, input_size2d, output_size2d in \
                itertools.product(device_(), angle_rad_(), input_size2d_(), output_size2d_()):

            input_size = input_size2d
            input_ary = np.array(np.random.random(input_size), dtype=np.float32).round(3)
            output_size = output_size2d

            input_ary[0, 0, 0, 0] = 2
            input_ary[0, 0, 0, -1] = 4
            input_ary[0, 0, -1, 0] = 6
            input_ary[0, 0, -1, -1] = 8

            transform_tensor, transform_ary, grid_ary = \
                _buildEquivalentAffineTransforms2d(device, input_size, output_size, angle_rad)

            scipy_ary = scipy.ndimage.affine_transform(
                input_ary[0, 0],
                transform_ary,
                output_shape=output_size[2:],
                order=1,
                mode='nearest',
                prefilter=False)

            affine_tensor = torch.nn.functional.affine_grid(
                transform_tensor,
                torch.Size(output_size),
                align_corners=True
            )

            gridsample_ary = torch.nn.functional.grid_sample(
                torch.tensor(input_ary, device=device).to(device),
                affine_tensor,
                padding_mode='border',
                align_corners=True
            ).to('cpu').numpy()

            affine_tensor = affine_tensor.to('cpu')

            for r in range(affine_tensor.size(1)):
                for c in range(affine_tensor.size(2)):
                    grid_out = np.dot(grid_ary, [r, c, 1])
                    assert np.allclose(affine_tensor[0, r, c], grid_out[:2], atol=1e-5)

            assert np.abs(scipy_ary - gridsample_ary).max() < 1e-5

    @unittest.skipIf((not TEST_NUMPY) or (not TEST_SCIPY) or (scipy.__version__ < '1.0.0'),
                     "Scipy v1.0 and/or numpy not found")
    def test_affine_3d_rotateRandom(self):
        # scipy before 1.0.0 do not support homogeneous coordinate
        # scipy.ndimage.affine_transform, so we need to skip.
        for device, angle_rad, axis_vector, input_size3d, output_size3d in \
                itertools.product(device_(), angle_rad_(), axis_vector_(), input_size3d_(), output_size3d_()):
            input_size = input_size3d
            input_ary = np.array(np.random.random(input_size), dtype=np.float32)
            output_size = output_size3d

            input_ary[0, 0, 0, 0, 0] = 2
            input_ary[0, 0, 0, 0, -1] = 3
            input_ary[0, 0, 0, -1, 0] = 4
            input_ary[0, 0, 0, -1, -1] = 5
            input_ary[0, 0, -1, 0, 0] = 6
            input_ary[0, 0, -1, 0, -1] = 7
            input_ary[0, 0, -1, -1, 0] = 8
            input_ary[0, 0, -1, -1, -1] = 9

            transform_tensor, transform_ary, grid_ary = \
                _buildEquivalentAffineTransforms3d(device, input_size, output_size, angle_rad, axis_vector)

            scipy_ary = scipy.ndimage.affine_transform(
                input_ary[0, 0],
                transform_ary,
                output_shape=output_size[2:],
                order=1,
                mode='nearest',
                prefilter=False)

            affine_tensor = torch.nn.functional.affine_grid(
                transform_tensor,
                torch.Size(output_size),
                align_corners=True
            )

            gridsample_ary = torch.nn.functional.grid_sample(
                torch.tensor(input_ary, device=device).to(device),
                affine_tensor,
                padding_mode='border',
                align_corners=True
            ).to('cpu').numpy()

            affine_tensor = affine_tensor.to('cpu')

            for i in range(affine_tensor.size(1)):
                for r in range(affine_tensor.size(2)):
                    for c in range(affine_tensor.size(3)):
                        grid_out = np.dot(grid_ary, [i, r, c, 1])
                        assert np.allclose(affine_tensor[0, i, r, c], grid_out[:3], atol=1e-5)

            assert np.abs(scipy_ary - gridsample_ary).max() < 1e-5

    def test_upsamplingNearest1d(self):
        m = nn.Upsample(size=4, mode='nearest')
        in_t = torch.ones(1, 1, 2)
        with warnings.catch_warnings(record=True) as w:
            out_t = m(in_t)
        self.assertEqual(torch.ones(1, 1, 4), out_t.data)

        input = torch.randn(1, 1, 2, requires_grad=True)
        gradcheck(lambda x: F.interpolate(x, 4, mode='nearest'), [input])

    def test_upsamplingLinear1d(self):
        for align_corners in [True, False]:
            kwargs = dict(mode='linear', align_corners=align_corners)

            # test float scale factor up & downsampling
            for scale_factor in [0.5, 1.5, 2]:
                m = nn.Upsample(scale_factor=scale_factor, **kwargs)
                in_t = torch.ones(1, 1, 2)
                out_size = int(math.floor(in_t.shape[-1] * scale_factor))
                with warnings.catch_warnings(record=True) as w:
                    out_t = m(in_t)
                self.assertEqual(torch.ones(1, 1, out_size), out_t.data)

                input = torch.randn(1, 1, 2, requires_grad=True)
                gradcheck(lambda x: F.interpolate(x, out_size, **kwargs), (input,))

    def test_upsamplingLinear1d_spatial_invariance(self):
        m = nn.Upsample(scale_factor=3, mode='linear', align_corners=False)
        in_t_9 = torch.zeros(1, 1, 9)
        in_t_9[:, :, :4].normal_()
        with warnings.catch_warnings(record=True) as w:
            out_t_9 = m(in_t_9)
            out_t_5 = m(in_t_9[:, :, :5])
        self.assertEqual(out_t_9[:, :, :15], out_t_5)

    def test_upsamplingNearest2d(self):
        m = nn.Upsample(size=4, mode='nearest')
        in_t = torch.ones(1, 1, 2, 2)
        with warnings.catch_warnings(record=True) as w:
            out_t = m(in_t)
        self.assertEqual(torch.ones(1, 1, 4, 4), out_t.data)

        input = torch.randn(1, 1, 2, 2, requires_grad=True)
        self.assertEqual(
            F.interpolate(input, 4, mode='nearest'),
            F.interpolate(input, scale_factor=2, mode='nearest'))
        gradcheck(lambda x: F.interpolate(x, 4, mode='nearest'), [input])
        gradgradcheck(lambda x: F.interpolate(x, 4, mode='nearest'), [input])

    def test_upsamplingBilinear2d(self):
        for align_corners in [True, False]:
            kwargs = dict(mode='bilinear', align_corners=align_corners)

            # test float scale factor up & downsampling
            for scale_factor in [0.5, 1.5, 2]:
                m = nn.Upsample(scale_factor=scale_factor, **kwargs)
                in_t = torch.ones(1, 1, 2, 2)
                out_size = int(math.floor(in_t.shape[-1] * scale_factor))
                with warnings.catch_warnings(record=True) as w:
                    out_t = m(in_t)
                self.assertEqual(torch.ones(1, 1, out_size, out_size), out_t.data)

                input = torch.randn(1, 1, 2, 2, requires_grad=True)
                gradcheck(lambda x: F.interpolate(x, out_size, **kwargs), [input])

    def test_upsamplingBicubic2d(self):
        # test output against known input: align_corners=False result must match opencv
        in_t = torch.arange(8).view(1, 2, 2, 2).type(torch.FloatTensor)
        expected_out_t = torch.Tensor(
            [[[[-0.31641, 0.01562, 0.56250, 0.89453],
              [0.34766, 0.67969, 1.22656, 1.55859],
              [1.44141, 1.77344, 2.32031, 2.65234],
              [2.10547, 2.43750, 2.98438, 3.31641]],

             [[3.68359, 4.01562, 4.56250, 4.89453],
              [4.34766, 4.67969, 5.22656, 5.55859],
              [5.44141, 5.77344, 6.32031, 6.65234],
              [6.10547, 6.43750, 6.98438, 7.31641]]]])
        out_t = F.interpolate(in_t, scale_factor=2, mode='bicubic', align_corners=False)
        torch.set_printoptions(precision=5)
        self.assertEqual(out_t, expected_out_t)

        device_list = ['cpu']
        if TEST_CUDA:
            device_list.append('cuda')

        for align_corners in [True, False]:
            kwargs = dict(mode='bicubic', align_corners=align_corners)
            # test float scale factor up & downsampling
            for device in device_list:
                for scale_factor in [0.5, 1.5, 2]:
                    in_t = torch.ones(2, 2, 2, 2).to(device)
                    out_t = F.interpolate(in_t, scale_factor=scale_factor, **kwargs)
                    out_size = int(math.floor(in_t.shape[-1] * scale_factor))
                    self.assertEqual(torch.ones(2, 2, out_size, out_size), out_t.data)

                    input = torch.randn(2, 2, 2, 2, requires_grad=True)
                    gradcheck(lambda x: F.interpolate(x, out_size, **kwargs), [input])

    def test_upsamplingBilinear2d_spatial_invariance(self):
        m = nn.Upsample(scale_factor=3, mode='bilinear', align_corners=False)
        in_t_9 = torch.zeros(1, 1, 9, 9)
        in_t_9[:, :, :4, :4].normal_()
        with warnings.catch_warnings(record=True) as w:
            out_t_9 = m(in_t_9)
            out_t_5 = m(in_t_9[:, :, :5, :5])
        self.assertEqual(out_t_9[:, :, :15, :15], out_t_5)

    def test_upsamplingNearest3d(self):
        m = nn.Upsample(size=4, mode='nearest')
        in_t = torch.ones(1, 1, 2, 2, 2)
        with warnings.catch_warnings(record=True) as w:
            out_t = m(in_t)
        self.assertEqual(torch.ones(1, 1, 4, 4, 4), out_t.data)

        input = torch.randn(1, 1, 2, 2, 2, requires_grad=True)
        gradcheck(lambda x: F.interpolate(x, 4, mode='nearest'), [input])

    def test_upsamplingTrilinear3d(self):
        for align_corners in [True, False]:
            kwargs = dict(mode='trilinear', align_corners=align_corners)

            # test float scale factor up & downsampling
            for scale_factor in [0.5, 1.5, 2]:
                m = nn.Upsample(scale_factor=scale_factor, **kwargs)
                in_t = torch.ones(1, 1, 2, 2, 2)
                out_size = int(math.floor(in_t.shape[-1] * scale_factor))
                with warnings.catch_warnings(record=True) as w:
                    out_t = m(in_t)
                self.assertEqual(torch.ones(1, 1, out_size, out_size, out_size), out_t.data)

                input = torch.randn(1, 1, 2, 2, 2, requires_grad=True)
                self.assertEqual(
                    F.interpolate(input, (out_size, out_size, out_size), **kwargs),
                    F.interpolate(input, scale_factor=scale_factor, **kwargs))
                gradcheck(lambda x: F.interpolate(x, out_size, **kwargs), [input])
                gradgradcheck(lambda x: F.interpolate(x, out_size, **kwargs), [input])

    def test_upsamplingTrilinear3d_spatial_invariance(self):
        m = nn.Upsample(scale_factor=3, mode='trilinear', align_corners=False)
        in_t_9 = torch.zeros(1, 1, 9, 9, 9)
        in_t_9[:, :, :4, :4, :4].normal_()
        with warnings.catch_warnings(record=True) as w:
            out_t_9 = m(in_t_9)
            out_t_5 = m(in_t_9[:, :, :5, :5, :5])
        self.assertEqual(out_t_9[:, :, :15, :15, :15], out_t_5)

    def test_interpolate(self):
        def _test_interpolate_helper(in_t, scale_factor, layer):
            out_size = int(math.floor(in_t.shape[-1] * scale_factor))
            dim = len(in_t.shape) - 2
            out_shape = [1, 1] + [out_size] * dim
            with warnings.catch_warnings(record=True) as w:
                out_t = m(in_t)
            self.assertEqual(torch.ones(out_shape), out_t)

            self.assertEqual(
                F.interpolate(in_t, (out_size,) * dim, **kwargs),
                F.interpolate(in_t, scale_factor=scale_factor, **kwargs))
            gradcheck(lambda x: F.interpolate(x, out_size, **kwargs), [in_t])
            gradgradcheck(lambda x: F.interpolate(x, out_size, **kwargs), [in_t])

        def _make_input(dim):
            size = [1, 1]
            size += [2] * dim
            return torch.ones(size, requires_grad=True)

        device_list = ['cpu']
        if TEST_CUDA:
            device_list.append('cuda')

        for device in device_list:
            for scale_factor in [0.5, 1.5, 2]:
                for mode in ['nearest', 'area']:
                    kwargs = dict(mode=mode)
                    m = nn.Upsample(scale_factor=scale_factor, **kwargs).to(device)
                    for input in [_make_input(1), _make_input(2), _make_input(3)]:
                        _test_interpolate_helper(input, scale_factor, m)

                for align_corners in [True, False]:
                    kwargs = dict(mode='linear', align_corners=align_corners)
                    m = nn.Upsample(scale_factor=scale_factor, **kwargs).to(device)
                    _test_interpolate_helper(_make_input(1), scale_factor, m)

                    kwargs = dict(mode='bilinear', align_corners=align_corners)
                    m = nn.Upsample(scale_factor=scale_factor, **kwargs).to(device)
                    _test_interpolate_helper(_make_input(2), scale_factor, m)

                    kwargs = dict(mode='bicubic', align_corners=align_corners)

                    def m(t):
                        return F.interpolate(t, scale_factor=scale_factor, **kwargs).to(device)
                    _test_interpolate_helper(_make_input(2), scale_factor, m)

                    kwargs = dict(mode='trilinear', align_corners=align_corners)
                    m = nn.Upsample(scale_factor=scale_factor, **kwargs).to(device)
                    _test_interpolate_helper(_make_input(3), scale_factor, m)

    def test_linear_broadcasting(self):
        m = nn.Linear(5, 8)
        inp = torch.randn(2, 3, 5)
        expected = m(inp.view(6, 5)).view(2, 3, 8)
        self.assertEqual(expected, m(inp))

    def test_bilinear(self):
        module = nn.Bilinear(10, 10, 8)
        input1 = torch.randn(4, 10, requires_grad=True)
        input2 = torch.randn(4, 10, requires_grad=True)
        grad_output = torch.randn(4, 8)

        res = module(input1, input2)
        expected = (torch.einsum("bi,kij,bj->bk", input1, module.weight, input2) +
                    module.bias)
        self.assertEqual(res, expected)
        grads = torch.autograd.grad(res, [module.weight, module.bias, input1, input2], grad_output)
        grads_expected = torch.autograd.grad(expected, [module.weight, module.bias, input1, input2], grad_output)
        for g, ge in zip(grads, grads_expected):
            self.assertEqual(g, ge)

    def test_bilinear_no_bias(self):
        module = nn.Bilinear(10, 10, 8)
        module_no_bias = nn.Bilinear(10, 10, 8, False)

        module.bias.data.zero_()
        module.weight.data.copy_(module_no_bias.weight)

        input1 = torch.randn(4, 10, requires_grad=True)
        input2 = torch.randn(4, 10, requires_grad=True)
        grad_output = torch.randn(4, 8)

        def run(net):
            input1.grad = input2.grad = None
            output = net(input1, input2)
            output.backward(grad_output)

            return output.data, input1.grad.data, input2.grad.data

        out, g1, g2 = run(module)
        out_nb, g1_nb, g2_nb = run(module_no_bias)

        self.assertEqual(out, out_nb)
        self.assertEqual(g1, g1_nb)
        self.assertEqual(g2, g2_nb)

        _assertGradAndGradgradChecks(self,
                                     lambda x1, x2: F.bilinear(x1, x2, module_no_bias.weight, module_no_bias.bias),
                                     (input1, input2))

    def test_bilinear_broadcasting(self):
        m = nn.Bilinear(5, 6, 8)
        input1 = torch.randn(2, 3, 5)
        input2 = torch.randn(2, 3, 6)
        expected = m(input1.view(6, 5), input2.view(6, 6)).view(2, 3, 8)
        self.assertEqual(expected, m(input1, input2))

    def test_conv_tbc(self):
        inp = torch.randn(9, 4, 5, requires_grad=True)
        weight = torch.randn(3, 5, 6, requires_grad=True)
        bias = torch.randn(6, requires_grad=True)

        gradcheck(lambda i, w, b, pad: F.conv_tbc(i, w, b, pad), (inp, weight, bias, 3))

    def run_conv_double_back_test(self, kern, stride, padding, chan_in, chan_out, batch_size,
                                  inp_size, dilation, no_weight, groups=1, use_cuda=False,
                                  use_bias=True, dtype=torch.double):
        if use_cuda:
            device = torch.device("cuda")
        else:
            device = torch.device("cpu")

        x = torch.randn(batch_size, chan_in, inp_size, inp_size, device=device,
                        dtype=dtype, requires_grad=True)
        weight = torch.randn(chan_out, chan_in // groups, kern, kern, device=device,
                             dtype=dtype, requires_grad=not no_weight)
        if use_bias:
            bias = torch.randn(chan_out, device=device, dtype=dtype, requires_grad=True)
        else:
            bias = None

        def func(*inputs):
            if use_bias:
                lx, lweight, lbias = inputs
            else:
                lx, lweight = inputs
                lbias = None
            # We disable cudnn during forward to avoid finite difference imprecision issues
            with cudnn.flags(enabled=False):
                out = F.conv2d(lx, lweight, lbias, stride, padding, dilation, groups)
            return out

        if use_bias:
            inputs = x, weight, bias
        else:
            inputs = x, weight

        dummy_out = func(*inputs)
        grad_y = torch.randn_like(dummy_out, device=device, dtype=dtype, requires_grad=True)

        # Issue #15353: test mkldnn double backward, don't run gradgradcheck due
        # to imprecision issues
        if dtype == torch.float:
            g, = torch.autograd.grad(dummy_out.sum(), x, create_graph=True)
            return g.requires_grad

        return gradgradcheck(func, inputs, (grad_y,))

    @unittest.skipIf(not TEST_CUDA, "CUDA unavailable")
    @unittest.skipIf(not TEST_CUDNN, "needs cudnn")
    @skipIfRocm
    def test_conv_cudnn_nhwc(self):
        input = torch.randint(1, 10, (2, 8, 4, 4), dtype=torch.float32, device="cuda", requires_grad=True)
        input = input.contiguous(memory_format=torch.channels_last)
        input.retain_grad()
        grad = torch.rand(2, 4, 2, 2, dtype=torch.float32, device="cuda")
        grad = grad.contiguous(memory_format=torch.channels_last)
        conv = nn.Conv2d(8, 4, 3).cuda().float()
        conv.weight.data = conv.weight.contiguous(memory_format=torch.channels_last)

        ref_input = input.detach().clone().contiguous().requires_grad_(True)
        ref_grad = grad.detach().clone().contiguous()
        ref_conv = nn.Conv2d(8, 4, 3).cuda().float()
        # load_state_dict will restore the stride & memory_layout on ref_conv.weight.
        ref_conv.load_state_dict(conv.state_dict())

        out = conv(input)
        out.backward(grad)
        ref_out = ref_conv(ref_input)
        ref_out.backward(ref_grad)

        self.assertTrue(out.is_contiguous(memory_format=torch.channels_last))
        self.assertTrue(ref_out.is_contiguous())
        self.assertEqual(out, ref_out)
        self.assertEqual(conv.weight.grad, ref_conv.weight.grad)
        self.assertEqual(conv.bias.grad, ref_conv.bias.grad)
        self.assertEqual(input.grad, ref_input.grad)

    @unittest.expectedFailure
    @unittest.skipIf(not TEST_CUDA, "CUDA unavailable")
    @unittest.skipIf(not TEST_CUDNN, "needs cudnn")
    @skipIfRocm
    def test_conv_cudnn_memory_layout_dominance(self):
        # desired behavior here is to have the memory_layout of conv.weight to
        # dominante the layout of output.
        # which is not the same as current behavior, we'll fix this in
        # following up PRs and remove the `expectedFailure` tag
        input = torch.randint(1, 10, (2, 8, 4, 4), dtype=torch.float32, device="cuda", requires_grad=True)
        conv = nn.Conv2d(8, 4, 3).cuda().float()

        out = conv(input)
        self.assertTrue(out.is_contiguous())

        input = input.contiguous(memory_format=torch.channels_last)
        out = conv(input)
        self.assertTrue(out.is_contiguous())

        conv.weight.data = conv.weight.contiguous(memory_format=torch.channels_last)
        out = conv(input)
        self.assertTrue(out.is_contiguous(memory_format=torch.channels_last))

        input = input.contiguous()
        out = conv(input)
        self.assertTrue(out.is_contiguous(memory_format=torch.channels_last))

    def test_conv_double_backward(self):
        batch_size = 2
        for kern, inp_size, dilations in [(3, 6, [1, 2]), (3, 7, [1]), (4, 9, [1])]:
            for stride, padding, chan_in, chan_out, dilation in \
                    product([1, 2], [0, 1, 2], [2], [3], dilations):
                for no_weight in (True, False):
                    for dtype in (torch.float, torch.double):
                        result = self.run_conv_double_back_test(kern, stride,
                                                                padding, chan_in, chan_out,
                                                                batch_size, inp_size, dilation,
                                                                no_weight, dtype=dtype)
                        self.assertTrue(result,
                                        "Conv double backward test failed with parameters:" +
                                        "\nkern: " + str(kern) +
                                        "\nstride: " + str(stride) +
                                        "\npadding: " + str(padding) +
                                        "\nchan_in: " + str(chan_in) +
                                        "\nchan_out: " + str(chan_out) +
                                        "\nbatch_size: " + str(batch_size) +
                                        "\ninp_size: " + str(inp_size) +
                                        "\ndilation: " + str(dilation) +
                                        "\ndtype: " + str(dtype))

    def test_conv_double_backward_no_bias(self):
        kern = 3
        stride = 2
        chan_in, chan_out = 2, 4
        batch_size = 2
        inp_size = 5
        padding = 1
        dilation = 1
        no_weight = False
        use_bias = True
        result = self.run_conv_double_back_test(kern, stride,
                                                padding, chan_in, chan_out,
                                                batch_size, inp_size, dilation,
                                                no_weight, use_bias=use_bias)
        self.assertTrue(result,
                        "Conv double backward test failed with parameters:" +
                        "\nkern: " + str(kern) +
                        "\nstride: " + str(stride) +
                        "\npadding: " + str(padding) +
                        "\nchan_in: " + str(chan_in) +
                        "\nchan_out: " + str(chan_out) +
                        "\nbatch_size: " + str(batch_size) +
                        "\ninp_size: " + str(inp_size) +
                        "\ndilation: " + str(dilation))

    def test_conv_double_backward_groups(self):
        kern = 3
        stride = 1
        padding = 2
        chan_in, chan_out = 2, 4
        batch_size = 2
        inp_size = 6
        dilation = 1
        no_weight = False
        groups = 2
        result = self.run_conv_double_back_test(kern, stride,
                                                padding, chan_in * groups, chan_out * groups,
                                                batch_size, inp_size, dilation,
                                                no_weight, groups=groups)
        self.assertTrue(result,
                        "Conv double backward test failed with parameters:" +
                        "\nkern: " + str(kern) +
                        "\nstride: " + str(stride) +
                        "\npadding: " + str(padding) +
                        "\nchan_in: " + str(chan_in) +
                        "\nchan_out: " + str(chan_out) +
                        "\nbatch_size: " + str(batch_size) +
                        "\ninp_size: " + str(inp_size) +
                        "\ndilation: " + str(dilation) +
                        "\ngroups: " + str(groups))

    def test_conv_double_backward_stride(self):
        batch_size = 2

        # Cannot provide ggW when stride is > 1
        for kern, inp_size, dilations in [(3, 5, [1, 2]), (3, 7, [1])]:
            for stride, padding, chan_in, chan_out, dilation in product([2], [0, 1], [1], [2], dilations):
                no_weight = False
                self.run_conv_double_back_test(kern, stride,
                                               padding, chan_in, chan_out,
                                               batch_size, inp_size, dilation,
                                               no_weight)

    @unittest.skipIf(not TEST_CUDA, "CUDA unavailable")
    def test_cudnn_noncontiguous_weight(self):
        # Noncontiguous weights must be contiguous() before being
        # passed to cuDNN
        input = torch.tensor([1, 1, 1], dtype=torch.double, device="cuda").view(1, 1, 3)
        weights1 = torch.tensor([1], dtype=torch.double, device="cuda").expand(1, 1, 2)
        weights2 = torch.tensor([1], dtype=torch.double, device="cuda").expand(1, 1, 2).contiguous()
        self.assertEqual(F.conv1d(input, weights1, bias=None, stride=2, dilation=2),
                         F.conv1d(input, weights2, bias=None, stride=2, dilation=2))

    @unittest.skipIf(not TEST_CUDA, "CUDA unavailable")
    @repeat_test_for_types(DOUBLE_TENSORTYPES)
    def test_conv_double_backward_cuda(self, dtype=torch.double):
        # Double backward only runs with DoubleTensor due to precison reason
        batch_size = 1
        for kern, inp_size, dilations in [(3, 5, [1, 2]), (4, 9, [1])]:
            for stride, padding, chan_in, chan_out, dilation in product([1], [2], [2], [3], dilations):
                no_weight = stride == 2
                result = self.run_conv_double_back_test(kern, stride,
                                                        padding, chan_in, chan_out,
                                                        batch_size, inp_size, dilation,
                                                        no_weight, use_cuda=True, dtype=dtype)
                self.assertTrue(result,
                                "Conv double backward test failed with parameters:" +
                                "\nkern: " + str(kern) +
                                "\nstride: " + str(stride) +
                                "\npadding: " + str(padding) +
                                "\nchan_in: " + str(chan_in) +
                                "\nchan_out: " + str(chan_out) +
                                "\nbatch_size: " + str(batch_size) +
                                "\ninp_size: " + str(inp_size) +
                                "\ndilation: " + str(dilation))

    def run_grad_conv_test(self, func_forward, func_backward, dim=1, gradient='input'):
        for kern, inp_size in [(3, 6), (3, 7), (4, 9)]:
            for batch, stride, padding, chan_in, chan_out, dilation in \
                    product([1, 2], [1, 2], [0, 1, 2], [2], [3], [1]):

                for has_bias in [True, False]:
                    input_shape = [batch, chan_in]
                    weight_shape = [chan_out, chan_in]
                    for _ in range(dim):
                        input_shape.append(inp_size)
                        weight_shape.append(kern)

                    input = torch.randn(input_shape, requires_grad=True)
                    weight = torch.randn(weight_shape, requires_grad=True)
                    if has_bias:
                        bias = torch.randn([chan_out], requires_grad=True)
                    output = func_forward(input, weight, stride=stride, padding=padding, dilation=dilation, bias=bias)

                    gradient_o = torch.randn(output.shape)
                    gradient_w = torch.autograd.grad(output, input if (gradient == 'input') else weight, gradient_o)

                    self.assertAlmostEqual(gradient_w[0],
                                           func_backward(
                                               input_shape if (gradient == 'input') else input,
                                               weight_shape if (gradient == 'weight') else weight,
                                               gradient_o,
                                               stride=stride,
                                               padding=padding,
                                               dilation=dilation))

    def test_grad_conv1d_input(self):
        self.run_grad_conv_test(F.conv1d, F.grad.conv1d_input, 1, 'input')

    def test_grad_conv1d_weight(self):
        self.run_grad_conv_test(F.conv1d, F.grad.conv1d_weight, 1, 'weight')

    def test_grad_conv2d_input(self):
        self.run_grad_conv_test(F.conv2d, F.grad.conv2d_input, 2, 'input')

    def test_grad_conv2d_weight(self):
        self.run_grad_conv_test(F.conv2d, F.grad.conv2d_weight, 2, 'weight')

    def test_grad_conv3d_input(self):
        self.run_grad_conv_test(F.conv3d, F.grad.conv3d_input, 3, 'input')

    def test_grad_conv3d_weight(self):
        self.run_grad_conv_test(F.conv3d, F.grad.conv3d_weight, 3, 'weight')

    @unittest.skipIf(not torch._nnpack_available(), "NNPACK unavailable")
    def test_nnpack_conv(self):
        for kern, inp_size in [(3, 6), (3, 7), (4, 9)]:
            for batch, stride, padding, chan_in, chan_out in \
                    product([1, 2, 3, 4], [1, 2], [0, 1, 2], [2], [3]):

                for has_bias in [True, False]:
                    input_shape = [batch, chan_in]
                    weight_shape = [chan_out, chan_in]
                    for _ in range(2):
                        input_shape.append(inp_size)
                        weight_shape.append(kern)

                    input = torch.randn(input_shape, requires_grad=True, dtype=torch.float)
                    weight = torch.randn(weight_shape, requires_grad=True, dtype=torch.float)
                    if has_bias:
                        bias = torch.randn([chan_out], requires_grad=True, dtype=torch.float)
                    output = torch._nnpack_spatial_convolution(input, weight, stride=stride, padding=padding, bias=bias)
                    output_expected = torch.nn.functional.conv2d(input, weight, stride=stride, padding=padding, bias=bias)
                    self.assertAlmostEqual(output, output_expected, delta=3e-4)

                    gradient_o = torch.randn(output.shape, dtype=torch.float)

                    grads = torch.autograd.grad(output, [input, weight], gradient_o)
                    grads_expected = torch.autograd.grad(output_expected, [input, weight], gradient_o)
                    for gr, gr_expected in zip(grads, grads_expected):
                        self.assertAlmostEqual(gr, gr_expected, delta=3e-4)

    def test_fold_invalid_arg(self):
        # input wrong dimension

        fold = nn.Fold(output_size=(4, 5), kernel_size=(2, 3))
        with self.assertRaisesRegex(NotImplementedError, r"Only 3D input Tensors are supported"):
            fold(torch.randn(1, 5))

        # input.size(1) not divisible by \prod(kernel_size)

        fold = nn.Fold(output_size=(4, 5), kernel_size=(2, 3))
        with self.assertRaisesRegex(RuntimeError, r"be divisible by the product of kernel_size"):
            fold(torch.randn(1, 5, 9))

        with self.assertRaisesRegex(RuntimeError, r"be divisible by the product of kernel_size"):
            fold(torch.randn(1, 19, 9))

        # input.size(2) not matching the total number of sliding blocks

        with self.assertRaisesRegex(RuntimeError, r"match the calculated number of sliding blocks"):
            fold = nn.Fold(output_size=(4, 5), kernel_size=(2, 3))
            fold(torch.randn(1, 6, 10))

        with self.assertRaisesRegex(RuntimeError, r"match the calculated number of sliding blocks"):
            fold = nn.Fold(output_size=(4, 5), kernel_size=(2, 3), stride=(2, 2))
            fold(torch.randn(1, 6, 5))

        with self.assertRaisesRegex(RuntimeError, r"match the calculated number of sliding blocks"):
            fold = nn.Fold(output_size=(4, 5), kernel_size=(2, 3), stride=(2, 2), dilation=(1, 2), padding=(2, 0))
            fold(torch.randn(1, 6, 5))  # should be 4 * 1 = 4 sliding blocks

    def test_unfold_invalid_arg(self):
        # input wrong dimension

        unfold = nn.Unfold(kernel_size=(2, 3))
        with self.assertRaisesRegex(NotImplementedError, r"Only 4D input Tensors are supported"):
            unfold(torch.randn(1, 5, 2))

        # calculated output shape is too small

        with self.assertRaisesRegex(RuntimeError, r"too small \(non-positive\)"):
            unfold = nn.Unfold(kernel_size=(2, 3))
            unfold(torch.randn(1, 2, 2, 2))

        with self.assertRaisesRegex(RuntimeError, r"too small \(non-positive\)"):
            unfold = nn.Unfold(kernel_size=(5, 3), padding=(1, 1))
            unfold(torch.randn(1, 2, 2, 3))

        with self.assertRaisesRegex(RuntimeError, r"too small \(non-positive\)"):
            unfold = nn.Unfold(kernel_size=(1, 3), padding=(1, 1), dilation=(1, 2))
            unfold(torch.randn(1, 2, 2, 2))

    def test_softmin(self):
        x = torch.randn(2, 16)
        self.assertEqual(F.softmin(x, 1), F.softmax(-x, 1))
        self.assertEqual(F.softmin(x, 0), F.softmax(-x, 0))

    @repeat_test_for_types([torch.float, torch.bfloat16])
    def test_log_softmax(self, dtype=torch.float):
        x_small = torch.ones(1, 2, dtype=dtype)
        x_big = x_small + 1e16
        self.assertEqual(F.log_softmax(x_small, -1), F.log_softmax(x_big, -1))

    def test_log_softmax_cpu(self, dtype=torch.bfloat16):
        inputf = torch.rand(32, 100, device="cpu", dtype=torch.float, requires_grad=True)
        input = inputf.to(dtype).detach().requires_grad_(True)
        outf = F.log_softmax(inputf, dim=-1)
        out = F.log_softmax(input, dim=-1)
        self.assertEqual(out.dtype, dtype)
        self.assertEqual(out, outf, prec=0.1)

        out.sum().backward()
        outf.sum().backward()
        self.assertEqual(input.grad.dtype, dtype)
        self.assertEqual(input.grad, inputf.grad.to(dtype), prec=0.1)

    def test_adaptive_log_softmax(self):
        # args validation
        with self.assertRaises(ValueError):
            _ = nn.AdaptiveLogSoftmaxWithLoss(16, 20, [5, 15, 15], div_value=2.)

        with self.assertRaises(ValueError):
            _ = nn.AdaptiveLogSoftmaxWithLoss(16, 20, [5, 15, 10], div_value=2.)

        with self.assertRaises(ValueError):
            _ = nn.AdaptiveLogSoftmaxWithLoss(16, 20, [5, 10, 25], div_value=2.)

        with self.assertRaisesRegex(ValueError, "cutoffs should be a sequence of unique,"):
            _ = nn.AdaptiveLogSoftmaxWithLoss(16, 20, [5, 10, 20], div_value=2.)

        # not raise
        _ = nn.AdaptiveLogSoftmaxWithLoss(16, 20, [5, 10, 19], div_value=2.)

        # input shapes
        with self.assertRaisesRegex(RuntimeError, r"Input and target should have the same size"):
            asfm = nn.AdaptiveLogSoftmaxWithLoss(16, 20, [5, 10, 15], div_value=2.)
            x = torch.randn(2, 16)
            y = torch.tensor([0, 5, 10])
            asfm(x, y)

        # out-of-bound targets
        with self.assertRaisesRegex(RuntimeError, r"Target values should be in"):
            asfm = nn.AdaptiveLogSoftmaxWithLoss(16, 20, [5, 10, 15], div_value=2.)
            x = torch.randn(2, 16)
            y = torch.tensor([0, 20])
            asfm(x, y)

        # cluster sizes
        asfm = nn.AdaptiveLogSoftmaxWithLoss(16, 20, [5, 10, 15], div_value=2.)
        x = torch.randn(2, 16)
        y = torch.tensor([0, 17])

        self.assertEqual(asfm.head.weight.size(), (5 + 3, 16))   # 5 targets in head, 3 clusters, dimensionality 16
        self.assertEqual(asfm.tail[0][1].weight.size(), (5, 8))  # 5 targets in this cluster, dimensionality 8
        self.assertEqual(asfm.tail[1][1].weight.size(), (5, 4))
        self.assertEqual(asfm.tail[2][1].weight.size(), (5, 2))

        self.assertEqual(asfm(x, y).output.size(), (2, ))

        # log_probs actually returns log_proba
        asfm = nn.AdaptiveLogSoftmaxWithLoss(8, 4, [2], div_value=2.)
        x = torch.randn(4, 8)
        logprob_out = asfm.log_prob(x)

        self.assertEqual(torch.exp(logprob_out).data.sum(1), torch.ones(4))

        # forward returns the same thing as log_probs
        for v in [0, 1, 2, 3]:
            y = torch.full((4,), v, dtype=torch.long)
            out, loss = asfm(x, y)

            self.assertEqual(out, logprob_out.gather(1, y.unsqueeze(1)).squeeze())
            self.assertEqual(loss, F.nll_loss(logprob_out, y))

        # predict
        x = torch.randn(64, 8).abs_()

        # argmax in shortlist
        asfm = nn.AdaptiveLogSoftmaxWithLoss(8, 10, [4, 8], div_value=2., head_bias=True)
        asfm.head.weight.data.abs_()
        asfm.head.bias.data.abs_()
        asfm.head.weight.data[asfm.shortlist_size:, :].zero_()

        out = asfm.predict(x)
        self.assertEqual(out, asfm.log_prob(x).argmax(dim=1))

        # argmax outside of shortlist
        asfm = nn.AdaptiveLogSoftmaxWithLoss(8, 10, [4, 8], div_value=2., head_bias=True)
        asfm.head.weight.data.abs_()
        asfm.head.bias.data.abs_()
        asfm.head.weight.data[:asfm.shortlist_size, :].zero_()

        out = asfm.predict(x)
        self.assertEqual(out, asfm.log_prob(x).argmax(dim=1))

        # half of the argmax in shortlist, half in clusters
        asfm = nn.AdaptiveLogSoftmaxWithLoss(8, 10, [4, 8], div_value=2., head_bias=True)
        asfm.head.weight.data.abs_()
        asfm.head.bias.data.abs_()

        x[:32, :asfm.shortlist_size].zero_()
        x[32:, asfm.shortlist_size:].zero_()

        asfm.head.weight.data[:asfm.shortlist_size, asfm.shortlist_size:].zero_()
        asfm.head.weight.data[asfm.shortlist_size:, :asfm.shortlist_size].zero_()

        out = asfm.predict(x)
        self.assertEqual(out, asfm.log_prob(x).argmax(dim=1))

    def test_cross_entropy_loss(self, dtype=torch.bfloat16):
        loss_cpu = nn.CrossEntropyLoss().cpu()
        inputf = torch.randn(15, 10, device="cpu", dtype=torch.float, requires_grad=True)
        input = inputf.to(dtype).detach().requires_grad_(True)
        target = torch.empty(15, dtype=torch.long).random_(10)

        outf = loss_cpu(inputf, target)
        out = loss_cpu(input, target)
        self.assertEqual(out.dtype, dtype)
        self.assertEqual(out, outf, prec=1e-1)

        outf.backward()
        out.backward()
        self.assertEqual(input.grad.dtype, dtype)
        self.assertEqual(input.grad, inputf.grad, prec=1e-1)

    @unittest.skipIf(not torch.cuda.is_available(), "CUDA not available")
    def test_convert_sync_batchnorm(self):
        module = torch.nn.Sequential(
            torch.nn.BatchNorm1d(100),
            torch.nn.InstanceNorm1d(100)
        ).cuda()
        sync_bn_module = torch.nn.SyncBatchNorm.convert_sync_batchnorm(module)
        children = list(sync_bn_module.children())
        self.assertEqual(children[0].__class__, torch.nn.SyncBatchNorm)
        self.assertEqual(children[1].__class__, torch.nn.InstanceNorm1d)


class TestNNInit(TestCase):
    def setUp(self):
        super(TestNNInit, self).setUp()
        random.seed(123)

    def _is_normal(self, tensor, mean, std):
        samples = tensor.view(-1).tolist()
        p_value = stats.kstest(samples, 'norm', args=(mean, std))[1]
        return p_value > 0.0001

    def _is_uniform(self, tensor, a, b):
        samples = tensor.view(-1).tolist()
        p_value = stats.kstest(samples, 'uniform', args=(a, (b - a)))[1]
        return p_value > 0.0001

    def _create_random_nd_tensor(self, dims, size_min, size_max):
        size = [random.randint(size_min, size_max) for _ in range(dims)]
        tensor = torch.zeros(size)
        return tensor

    def _random_float(self, a, b):
        return (b - a) * random.random() + a

    def test_calculate_gain_linear(self):
        for fn in ['linear', 'conv1d', 'conv2d', 'conv3d', 'conv_transpose2d', 'conv_transpose2d', 'conv_transpose3d']:
            gain = init.calculate_gain(fn)
            self.assertEqual(gain, 1)

    def test_calculate_gain_nonlinear(self):
        for fn in ['sigmoid', 'tanh', 'relu', 'leaky_relu']:
            gain = init.calculate_gain(fn)
            if fn == 'sigmoid':
                self.assertEqual(gain, 1)
            elif fn == 'tanh':  # 5 / 3
                self.assertEqual(gain, 1.6666666666666667)
            elif fn == 'relu':  # sqrt(2)
                self.assertEqual(gain, 1.4142135623730951)
            elif fn == 'leaky_relu':  # sqrt(2 / 1 + slope^2))
                self.assertEqual(gain, 1.4141428569978354)

    def test_calculate_gain_leaky_relu(self):
        for param in [None, 0, 0.01, 10]:
            gain = init.calculate_gain('leaky_relu', param)
            if param is None:  # Default slope is 0.01
                self.assertEqual(gain, 1.4141428569978354)
            elif param == 0:  # No slope = same gain as normal ReLU
                self.assertEqual(gain, 1.4142135623730951)
            elif param == 0.01:
                self.assertEqual(gain, 1.4141428569978354)
            elif param == 10:
                self.assertEqual(gain, 0.14071950894605836)

    def test_calculate_gain_leaky_relu_only_accepts_numbers(self):
        for param in [True, [1], {'a': 'b'}]:
            with self.assertRaises(ValueError):
                init.calculate_gain('leaky_relu', param)

    def test_calculate_gain_only_accepts_valid_nonlinearities(self):
        for n in [2, 5, 25]:
            # Generate random strings of lengths that definitely aren't supported
            random_string = ''.join([random.choice(string.ascii_lowercase) for i in range(n)])
            with self.assertRaises(ValueError):
                init.calculate_gain(random_string)

    @unittest.skipIf(not TEST_SCIPY, "Scipy not found.")
    def test_uniform(self):
        for dims in [1, 2, 4]:
            input_tensor = self._create_random_nd_tensor(dims, size_min=30, size_max=50)
            a = self._random_float(-3, 3)
            b = a + self._random_float(1, 5)
            init.uniform_(input_tensor, a=a, b=b)
            assert self._is_uniform(input_tensor, a, b)

    @unittest.skipIf(not TEST_SCIPY, "Scipy not found.")
    def test_normal(self):
        for dims in [1, 2, 4]:
            input_tensor = self._create_random_nd_tensor(dims, size_min=30, size_max=50)
            mean = self._random_float(-3, 3)
            std = self._random_float(1, 5)
            init.normal_(input_tensor, mean=mean, std=std)

            assert self._is_normal(input_tensor, mean, std)

    def test_constant(self):
        for dims in [1, 2, 4]:
            input_tensor = self._create_random_nd_tensor(dims, size_min=1, size_max=5)
            val = self._random_float(1, 10)
            init.constant_(input_tensor, val)

            self.assertEqual(input_tensor, input_tensor.clone().fill_(val))

    def test_ones_and_zeros(self):
        for init_fn_, val in zip([init.ones_, init.zeros_], [1, 0]):
            for dims in [1, 2, 4]:
                input_tensor = self._create_random_nd_tensor(dims, size_min=1, size_max=5)
                init_fn_(input_tensor)

                self.assertEqual(input_tensor, input_tensor.clone().fill_(val))

    def test_eye(self):
        input_tensor = self._create_random_nd_tensor(2, size_min=1, size_max=5)
        init.eye_(input_tensor)

        # Check every single element
        for i in range(input_tensor.size(0)):
            for j in range(input_tensor.size(1)):
                if i == j:
                    assert input_tensor[i][j] == 1
                else:
                    assert input_tensor[i][j] == 0

    def test_eye_only_works_on_2d_inputs(self):
        for dims in [1, 3]:
            with self.assertRaises(ValueError):
                tensor = self._create_random_nd_tensor(dims, size_min=1, size_max=3)
                init.eye_(tensor)

    def test_max_unpool(self):
        # Test 1D
        output, indices = F.max_pool1d(torch.randn([1, 1, 4]), 2, stride=2, return_indices=True)
        self.assertEqual(F.max_unpool1d(output, indices, 2), F.max_unpool1d(output, indices, 2, stride=2))

        # Test list / tuple passed as argument to max_unpool1d
        input = torch.randn([1, 1, 5])
        output, indices = F.max_pool1d(input, 2, stride=2, return_indices=True)
        self.assertEqual(F.max_unpool1d(output, indices, 2, stride=2, output_size=input.shape),
                         F.max_unpool1d(output, indices, 2, stride=2, output_size=input.size()))

        # Test 2D
        output, indices = F.max_pool2d(torch.randn([1, 1, 4, 4]), 2, stride=2, return_indices=True)
        self.assertEqual(F.max_unpool2d(output, indices, 2), F.max_unpool2d(output, indices, 2, stride=2))

        # Test 3D
        output, indices = F.max_pool3d(torch.randn([4, 4, 4, 4, 4]), 2, stride=2, return_indices=True)
        self.assertEqual(F.max_unpool3d(output, indices, 2), F.max_unpool3d(output, indices, 2, stride=2))

    def test_dirac_properties(self):
        for dims in [3, 4, 5]:
            input_tensor = self._create_random_nd_tensor(dims, size_min=1, size_max=5)
            init.dirac_(input_tensor)

            c_out, c_in = input_tensor.size(0), input_tensor.size(1)
            min_d = min(c_out, c_in)
            # Check number of nonzeros is equivalent to smallest dim
            assert torch.nonzero(input_tensor).size(0) == min_d
            # Check sum of values (can have precision issues, hence assertEqual) is also equivalent
            self.assertEqual(input_tensor.sum(), min_d)

    def test_dirac_identity(self):
        batch, in_c, out_c, size, kernel_size = 8, 3, 4, 5, 3
        # Test 1D
        input_var = torch.randn(batch, in_c, size)
        filter_var = torch.zeros(out_c, in_c, kernel_size)
        init.dirac_(filter_var)
        output_var = F.conv1d(input_var, filter_var)
        input_tensor, output_tensor = input_var.data, output_var.data  # Variables do not support nonzero
        self.assertEqual(input_tensor[:, :, 1:-1], output_tensor[:, :in_c, :])  # Assert in_c outputs are preserved
        assert torch.nonzero(output_tensor[:, in_c:, :]).numel() == 0  # Assert extra outputs are 0

        # Test 2D
        input_var = torch.randn(batch, in_c, size, size)
        filter_var = torch.zeros(out_c, in_c, kernel_size, kernel_size)
        init.dirac_(filter_var)
        output_var = F.conv2d(input_var, filter_var)
        input_tensor, output_tensor = input_var.data, output_var.data
        self.assertEqual(input_tensor[:, :, 1:-1, 1:-1], output_tensor[:, :in_c, :, :])
        assert torch.nonzero(output_tensor[:, in_c:, :, :]).numel() == 0

        # Test 3D
        input_var = torch.randn(batch, in_c, size, size, size)
        filter_var = torch.zeros(out_c, in_c, kernel_size, kernel_size, kernel_size)
        init.dirac_(filter_var)
        output_var = F.conv3d(input_var, filter_var)
        input_tensor, output_tensor = input_var.data, output_var.data
        self.assertEqual(input_tensor[:, :, 1:-1, 1:-1, 1:-1], output_tensor[:, :in_c, :, :])
        assert torch.nonzero(output_tensor[:, in_c:, :, :, :]).numel() == 0

    def test_dirac_only_works_on_3_4_5d_inputs(self):
        for dims in [1, 2, 6]:
            with self.assertRaises(ValueError):
                tensor = self._create_random_nd_tensor(dims, size_min=1, size_max=3)
                init.dirac_(tensor)

    def test_xavier_uniform_errors_on_inputs_smaller_than_2d(self):
        for dims in [0, 1]:
            tensor = self._create_random_nd_tensor(dims, size_min=1, size_max=1)
            with self.assertRaises(ValueError):
                init.xavier_uniform_(tensor)

    def test_xavier_normal_errors_on_inputs_smaller_than_2d(self):
        for dims in [0, 1]:
            tensor = self._create_random_nd_tensor(dims, size_min=1, size_max=1)
            with self.assertRaises(ValueError):
                init.xavier_normal_(tensor)

    @unittest.skipIf(not TEST_SCIPY, "Scipy not found.")
    def test_xavier_uniform(self):
        for use_gain in [True, False]:
            for dims in [2, 4]:
                input_tensor = self._create_random_nd_tensor(dims, size_min=20, size_max=25)
                gain = 1

                if use_gain:
                    gain = self._random_float(0.1, 2)
                    init.xavier_uniform_(input_tensor, gain=gain)
                else:
                    init.xavier_uniform_(input_tensor)

                fan_in = input_tensor.size(1)
                fan_out = input_tensor.size(0)
                if input_tensor.dim() > 2:
                    fan_in *= input_tensor[0, 0].numel()
                    fan_out *= input_tensor[0, 0].numel()

                expected_std = gain * math.sqrt(2.0 / (fan_in + fan_out))
                bounds = expected_std * math.sqrt(3)
                assert self._is_uniform(input_tensor, -bounds, bounds)

    @unittest.skipIf(not TEST_SCIPY, "Scipy not found.")
    def test_xavier_normal(self):
        for use_gain in [True, False]:
            for dims in [2, 4]:
                input_tensor = self._create_random_nd_tensor(dims, size_min=20, size_max=25)
                gain = 1

                if use_gain:
                    gain = self._random_float(0.1, 2)
                    init.xavier_normal_(input_tensor, gain=gain)
                else:
                    init.xavier_normal_(input_tensor)

                fan_in = input_tensor.size(1)
                fan_out = input_tensor.size(0)
                if input_tensor.dim() > 2:
                    fan_in *= input_tensor[0, 0].numel()
                    fan_out *= input_tensor[0, 0].numel()

                expected_std = gain * math.sqrt(2.0 / (fan_in + fan_out))
                assert self._is_normal(input_tensor, 0, expected_std)

    def test_kaiming_uniform_errors_on_inputs_smaller_than_2d(self):
        for dims in [0, 1]:
            with self.assertRaises(ValueError):
                tensor = self._create_random_nd_tensor(dims, size_min=1, size_max=1)
                init.kaiming_uniform_(tensor)

    def test_kaiming_normal_errors_on_inputs_smaller_than_2d(self):
        for dims in [0, 1]:
            with self.assertRaises(ValueError):
                tensor = self._create_random_nd_tensor(dims, size_min=1, size_max=1)
                init.kaiming_normal_(tensor)

    @unittest.skipIf(not TEST_SCIPY, "Scipy not found.")
    def test_kaiming_uniform(self):
        for use_a in [True, False]:
            for dims in [2, 4]:
                for mode in ['fan_in', 'fan_out']:
                    input_tensor = self._create_random_nd_tensor(dims, size_min=20, size_max=25)
                    if use_a:
                        a = self._random_float(0.1, 2)
                        init.kaiming_uniform_(input_tensor, a=a, mode=mode)
                    else:
                        a = 0
                        init.kaiming_uniform_(input_tensor, mode=mode)

                    fan_in = input_tensor.size(1)
                    fan_out = input_tensor.size(0)
                    if input_tensor.dim() > 2:
                        fan_in *= input_tensor[0, 0].numel()
                        fan_out *= input_tensor[0, 0].numel()

                    if mode == 'fan_in':
                        n = fan_in
                    else:
                        n = fan_out

                    expected_std = math.sqrt(2.0 / ((1 + a**2) * n))
                    bounds = expected_std * math.sqrt(3.0)
                    assert self._is_uniform(input_tensor, -bounds, bounds)

    @unittest.skipIf(not TEST_SCIPY, "Scipy not found.")
    def test_kaiming_normal(self):
        for use_a in [True, False]:
            for dims in [2, 4]:
                for mode in ['fan_in', 'fan_out']:
                    input_tensor = self._create_random_nd_tensor(dims, size_min=20, size_max=25)
                    if use_a:
                        a = self._random_float(0.1, 2)
                        init.kaiming_normal_(input_tensor, a=a, mode=mode)
                    else:
                        a = 0
                        init.kaiming_normal_(input_tensor, mode=mode)

                    fan_in = input_tensor.size(1)
                    fan_out = input_tensor.size(0)
                    if input_tensor.dim() > 2:
                        fan_in *= input_tensor[0, 0].numel()
                        fan_out *= input_tensor[0, 0].numel()

                    if mode == 'fan_in':
                        n = fan_in
                    else:
                        n = fan_out

                    expected_std = math.sqrt(2.0 / ((1 + a**2) * n))
                    assert self._is_normal(input_tensor, 0, expected_std)

    def test_sparse_only_works_on_2d_inputs(self):
        for dims in [1, 3]:
            with self.assertRaises(ValueError):
                sparsity = self._random_float(0.1, 0.9)
                tensor = self._create_random_nd_tensor(dims, size_min=1, size_max=3)
                init.sparse_(tensor, sparsity)

    @unittest.skipIf(not TEST_SCIPY, "Scipy not found.")
    def test_sparse_default_std(self):
        for use_random_std in [True, False]:
            input_tensor = self._create_random_nd_tensor(2, size_min=30, size_max=35)
            rows, cols = input_tensor.size(0), input_tensor.size(1)
            sparsity = self._random_float(0.1, 0.2)

            std = 0.01  # default std
            if use_random_std:
                std = self._random_float(0.01, 0.2)
                init.sparse_(input_tensor, sparsity=sparsity, std=std)
            else:
                init.sparse_(input_tensor, sparsity=sparsity)

            for col_idx in range(input_tensor.size(1)):
                column = input_tensor[:, col_idx]
                assert column[column == 0].nelement() >= math.ceil(sparsity * rows)

            assert self._is_normal(input_tensor[input_tensor != 0], 0, std)

    @skipIfNoLapack
    def test_orthogonal(self):
        for use_gain in [True, False]:
            for tensor_size in [[3, 4], [4, 3], [20, 2, 3, 4], [2, 3, 4, 5]]:
                input_tensor = torch.zeros(tensor_size)
                gain = 1.0

                if use_gain:
                    gain = self._random_float(0.1, 2)
                    init.orthogonal_(input_tensor, gain=gain)
                else:
                    init.orthogonal_(input_tensor)

                rows, cols = tensor_size[0], reduce(mul, tensor_size[1:])
                flattened_tensor = input_tensor.view(rows, cols)
                if rows > cols:
                    self.assertEqual(torch.mm(flattened_tensor.t(), flattened_tensor),
                                     torch.eye(cols) * gain ** 2, prec=1e-6)
                else:
                    self.assertEqual(torch.mm(flattened_tensor, flattened_tensor.t()),
                                     torch.eye(rows) * gain ** 2, prec=1e-6)

    def test_deprecation(self):
        x = torch.randn(3, 3)

        def fn():
            init.normal(x)
        self.assertWarnsRegex(fn, 'deprecated', 'methods not suffixed with underscore should be deprecated')

class TestFusionEval(TestCase):
    @given(X=hu.tensor(shapes=((5, 3, 5, 5),)),
           running_mean=hu.tensor(shapes=(6,)),
           running_var=hu.tensor(shapes=(6,)))
    def test_fuse_module_eval_numerics(self, X, running_mean, running_var):
        inputs, _ = X

        iC, oC = inputs.shape[1], len(running_mean[0])
        inputs = torch.from_numpy(inputs).to(torch.double)
        kernel_size = (3, 3)

        conv_ref = torch.nn.Conv2d(iC, oC, bias=True, kernel_size=kernel_size)
        bn_ref = torch.nn.BatchNorm2d(oC)
        bn_ref.running_mean = torch.from_numpy(running_mean[0]).to(torch.double)
        bn_ref.running_var = torch.from_numpy(running_var[0]).to(torch.double)

        conv_ref.eval()
        bn_ref.eval()

        Y_ref = bn_ref(conv_ref(inputs))
        conv_bn_fused = torch.nn.utils.fusion.fuse_conv_bn_eval(conv_ref,
                                                                bn_ref)
        Y_hat = conv_bn_fused(inputs)

        self.assertEqual(Y_ref, Y_hat, message="Conv+BN fusion results are off")


def add_test(test, decorator=None):
    def add(test_name, fn):
        if hasattr(TestNN, test_name):
            raise RuntimeError('Found two tests with the same name: ' + test_name)
        if decorator is not None:
            fn = decorator(fn)
        setattr(TestNN, test_name, fn)

    test_name = test.get_name()
    add(test_name, lambda self, test=test: test(self))
    cuda_test_name = test_name + '_cuda'
    # With dtype enable, it's good enough to test against three floating types
    kwargs = {}
    if 'extra_args' in get_function_arglist(test.test_cuda):
        kwargs['extra_args'] = test.extra_args

    if 'dtype' in get_function_arglist(test.test_cuda):
        add(cuda_test_name + '_float', lambda self,
            test=test, kwargs=kwargs: test.test_cuda(self, dtype=torch.float, **kwargs))
        add(cuda_test_name + '_double', lambda self,
            test=test, kwargs=kwargs: test.test_cuda(self, dtype=torch.double, **kwargs))

        def test_half(self, test=test, kwargs=kwargs):
            test.test_cuda(self, dtype=torch.half, **kwargs)
        if getattr(test, 'check_half', True):
            add(cuda_test_name + '_half', test_half)
    else:
        add(cuda_test_name, lambda self, test=test, kwargs=kwargs: test.test_cuda(self, **kwargs))

for test_params in module_tests + new_module_tests:
    # TODO: CUDA is not implemented yet
    if 'constructor' not in test_params:
        name = test_params.pop('module_name')
        test_params['constructor'] = getattr(nn, name)
    decorator = test_params.pop('decorator', None)
    test = NewModuleTest(**test_params)
    add_test(test, decorator)
    if 'check_eval' in test_params:
        # create a new test that is identical but that sets module.training to False
        desc = test_params.get('desc', None)
        test_params['desc'] = 'eval' if desc is None else desc + '_eval'

        def gen_eval_constructor(constructor):
            def eval_constructor(*args, **kwargs):
                cons = constructor(*args, **kwargs)
                cons.training = False
                return cons
            eval_constructor.__name__ = constructor.__name__
            return eval_constructor

        test_params['constructor'] = gen_eval_constructor(test_params['constructor'])
        test = NewModuleTest(**test_params)
        add_test(test, decorator)
    if 'check_with_long_tensor' in test_params:
        fullname = test_params.get('fullname', None)
        if fullname:
            test_params['fullname'] = fullname + '_with_long_tensor'
        else:
            desc = test_params.get('desc', None)
            test_params['desc'] = 'with_long_tensor' if desc is None else desc + '_with_long_tensor'

        def double_equivalent_of_long_tensor(size):
            return torch.randint(-1000, 1000, size=size).double()

        def apply_to_cons(t):
            if t.is_floating_point():
                if isinstance(t, Parameter):
                    return Parameter(double_equivalent_of_long_tensor(t.size()))
                elif isinstance(t, torch.Tensor):
                    return double_equivalent_of_long_tensor(t.size())
            else:
                return t

        def gen_long_tensor_constructor(constructor):
            def long_tensor_constructor(*args, **kwargs):
                cons = constructor(*args, **kwargs)
                cons._apply(apply_to_cons)
                return cons
            long_tensor_constructor.__name__ = constructor.__name__
            return long_tensor_constructor

        def gen_long_tensor_input(input_size):
            def input_func():
                return double_equivalent_of_long_tensor(input_size)
            return input_func

        def reference_fn(i, p, m):
            m._apply(lambda t: t.long())
            input = i.long()
            out = m.forward(input)
            return out

        test_params['constructor'] = gen_long_tensor_constructor(test_params['constructor'])
        test_params['input_fn'] = gen_long_tensor_input(test_params['input_size'])
        test_params['reference_fn'] = reference_fn
        test_params['check_forward_only'] = True
        # Currently we don't support conv2d/conv3d for LongTensor in CUDA
        test_params['test_cuda'] = False
        test = NewModuleTest(**test_params)

        add_test(test, decorator)

for test_params in criterion_tests + new_criterion_tests:
    name = test_params.pop('module_name')
    test_params['constructor'] = getattr(nn, name)
    test = NewCriterionTest(**test_params)
    decorator = test_params.pop('decorator', None)
    add_test(test, decorator)
    if 'check_sum_reduction' in test_params:
        desc = test_params.get('desc', None)
        test_params['desc'] = 'sum_reduction' if desc is None else desc + '_sum_reduction'

        def gen_sum_reduction_constructor(constructor):
            def sum_reduction_constructor(*args, **kwargs):
                cons = constructor(*args, reduction='sum', **kwargs)
                return cons
            sum_reduction_constructor.__name__ = constructor.__name__
            return sum_reduction_constructor

        test_params['constructor'] = gen_sum_reduction_constructor(test_params['constructor'])
        test = NewCriterionTest(**test_params)
        add_test(test, decorator)


class UnpoolingNet(nn.Module):
    def __init__(self, pool, unpool):
        super(UnpoolingNet, self).__init__()
        self.pool = pool
        self.unpool = unpool

    def forward(self, input):
        return self.unpool(*self.pool(input))


add_test(NewModuleTest(
    constructor=lambda: UnpoolingNet(
        nn.MaxPool1d(2, return_indices=True),
        nn.MaxUnpool1d(2)),
    input_size=(1, 1, 4),
    fullname='MaxUnpool1d_net',))
add_test(NewModuleTest(
    constructor=lambda: UnpoolingNet(
        nn.MaxPool2d(2, return_indices=True),
        nn.MaxUnpool2d(2)),
    input_size=(1, 1, 2, 4),
    fullname='MaxUnpool2d_net',))
add_test(NewModuleTest(
    constructor=lambda: UnpoolingNet(
        nn.MaxPool3d(2, return_indices=True),
        nn.MaxUnpool3d(2)),
    input_size=(1, 1, 2, 4, 6),
    fullname='MaxUnpool3d_net',
    check_gradgrad=False,))


class _AdaptiveLogSoftmaxWithLoss(nn.AdaptiveLogSoftmaxWithLoss):
    def __call__(self, input):
        t = torch.tensor([0, 1, 4, 8]).to(input.device)
        return nn.AdaptiveLogSoftmaxWithLoss.__call__(self, input, t).output

add_test(NewModuleTest(
    constructor=lambda: _AdaptiveLogSoftmaxWithLoss(16, 10, [2, 6]),
    input_size=(4, 16),
    fullname='AdaptiveLogSoftmax'))


# The following are helpers for TestNN.test_affine_*
if torch.cuda.is_available():
    def device_():
        return ['cpu', 'cuda']
else:
    def device_():
        return ['cpu']


def angle_rad_():
    return [r * math.pi * 2 for r in [0.0, 0.5, 0.25, 0.125, random.random()]]


def axis_vector_():
    t = (random.random(), random.random(), random.random())
    l = sum(x ** 2 for x in t) ** 0.5

    return [(1.0, 0.0, 0.0), (0.0, 1.0, 0.0), (0.0, 0.0, 1.0), tuple(x / l for x in t)]


def input_size2d_():
    return [[1, 1, 3, 5], [1, 1, 3, 3], [1, 1, 4, 4], [1, 1, 3, 4]]


def output_size2d_():
    return [[1, 1, 5, 3], [1, 1, 3, 5], [1, 1, 4, 3], [1, 1, 5, 5], [1, 1, 6, 6]]


def input_size2dsq_():
    return [[1, 1, 2, 2], [1, 1, 3, 3], [1, 1, 4, 4], [1, 1, 6, 6]]


def output_size2dsq_():
    return [[1, 1, 2, 2], [1, 1, 3, 3], [1, 1, 4, 4], [1, 1, 5, 5], [1, 1, 6, 6]]


def input_size3d_():
    return [[1, 1, 2, 2, 2], [1, 1, 2, 3, 4], [1, 1, 3, 3, 3], [1, 1, 4, 4, 4], [1, 1, 3, 4, 5]]


def input_size3dsq_():
    return [[1, 1, 2, 2, 2], [1, 1, 3, 3, 3], [1, 1, 4, 4, 4], [1, 1, 6, 6, 6]]


def output_size3dsq_():
    return [[1, 1, 2, 2, 2], [1, 1, 3, 3, 3], [1, 1, 4, 4, 4], [1, 1, 5, 5, 5], [1, 1, 6, 6, 6]]


def output_size3d_():
    return [[1, 1, 2, 2, 2], [1, 1, 3, 3, 3], [1, 1, 3, 4, 5], [1, 1, 4, 3, 2], [1, 1, 5, 5, 5], [1, 1, 6, 6, 6]]


def _buildEquivalentAffineTransforms2d(device, input_size, output_size, angle_rad):
    input_center = [(x - 1) / 2.0 for x in input_size]
    output_center = [(x - 1) / 2.0 for x in output_size]

    s = math.sin(angle_rad)
    c = math.cos(angle_rad)

    intrans_ary = np.array([
        [1, 0, input_center[2]],
        [0, 1, input_center[3]],
        [0, 0, 1],
    ], dtype=np.float64)

    inscale_ary = np.array([
        [input_center[2], 0, 0],
        [0, input_center[3], 0],
        [0, 0, 1],
    ], dtype=np.float64)

    rotation_ary = np.array([
        [c, -s, 0],
        [s, c, 0],
        [0, 0, 1],
    ], dtype=np.float64)

    outscale_ary = np.array([
        [1.0 / output_center[2], 0, 0],
        [0, 1.0 / output_center[3], 0],
        [0, 0, 1],
    ], dtype=np.float64)

    outtrans_ary = np.array([
        [1, 0, -output_center[2]],
        [0, 1, -output_center[3]],
        [0, 0, 1],
    ], dtype=np.float64)

    reorder_ary = np.array([
        [0, 1, 0],
        [1, 0, 0],
        [0, 0, 1],
    ], dtype=np.float64)

    transform_ary = np.dot(np.dot(np.dot(np.dot(
        intrans_ary,
        inscale_ary),
        rotation_ary.T),
        outscale_ary),
        outtrans_ary)
    grid_ary = np.dot(np.dot(np.dot(reorder_ary, rotation_ary.T), outscale_ary), outtrans_ary)

    transform_tensor = torch.from_numpy((rotation_ary)).to(device, torch.float32)
    transform_tensor = transform_tensor[:2].unsqueeze(0)

    return transform_tensor, transform_ary, grid_ary


def _buildEquivalentAffineTransforms3d(device, input_size, output_size, angle_rad, axis_vector):
    input_center = [(x - 1) / 2.0 for x in input_size]
    output_center = [(x - 1) / 2.0 for x in output_size]

    s = math.sin(angle_rad)
    c = math.cos(angle_rad)
    c1 = 1 - c

    intrans_ary = np.array([
        [1, 0, 0, input_center[2]],
        [0, 1, 0, input_center[3]],
        [0, 0, 1, input_center[4]],
        [0, 0, 0, 1],
    ], dtype=np.float64)

    inscale_ary = np.array([
        [input_center[2], 0, 0, 0],
        [0, input_center[3], 0, 0],
        [0, 0, input_center[4], 0],
        [0, 0, 0, 1],
    ], dtype=np.float64)

    l, m, n = axis_vector
    scipyRotation_ary = np.array([
        [l * l * c1 + c, m * l * c1 - n * s, n * l * c1 + m * s, 0],
        [l * m * c1 + n * s, m * m * c1 + c, n * m * c1 - l * s, 0],
        [l * n * c1 - m * s, m * n * c1 + l * s, n * n * c1 + c, 0],
        [0, 0, 0, 1],
    ], dtype=np.float64)

    z, y, x = axis_vector
    torchRotation_ary = np.array([
        [x * x * c1 + c, y * x * c1 - z * s, z * x * c1 + y * s, 0],
        [x * y * c1 + z * s, y * y * c1 + c, z * y * c1 - x * s, 0],
        [x * z * c1 - y * s, y * z * c1 + x * s, z * z * c1 + c, 0],
        [0, 0, 0, 1],
    ], dtype=np.float64)

    outscale_ary = np.array([
        [1.0 / output_center[2], 0, 0, 0],
        [0, 1.0 / output_center[3], 0, 0],
        [0, 0, 1.0 / output_center[4], 0],
        [0, 0, 0, 1],
    ], dtype=np.float64)

    outtrans_ary = np.array([
        [1, 0, 0, -output_center[2]],
        [0, 1, 0, -output_center[3]],
        [0, 0, 1, -output_center[4]],
        [0, 0, 0, 1],
    ], dtype=np.float64)

    reorder_ary = np.array([
        [0, 0, 1, 0],
        [0, 1, 0, 0],
        [1, 0, 0, 0],
        [0, 0, 0, 1],
    ], dtype=np.float64)

    transform_ary = np.dot(np.dot(np.dot(np.dot(
        intrans_ary,
        inscale_ary),
        np.linalg.inv(scipyRotation_ary)),
        outscale_ary),
        outtrans_ary)
    grid_ary = np.dot(np.dot(np.dot(reorder_ary, np.linalg.inv(scipyRotation_ary)), outscale_ary), outtrans_ary)

    transform_tensor = torch.from_numpy((torchRotation_ary)).to(device, torch.float32)
    transform_tensor = transform_tensor[:3].unsqueeze(0)

    return transform_tensor, transform_ary, grid_ary
# end TestNN.test_affine_* helpers


class TestNNDeviceType(NNTestCase):
    def _test_dropout(self, cls, device, input):
        p = 0.2
        input = input.to(device).fill_(1 - p)

        module = cls(p)
        input_var = input.clone().requires_grad_()
        output = module(input_var)
        self.assertLess(abs(output.data.mean() - (1 - p)), 0.05)
        output.backward(input)
        self.assertLess(abs(input_var.grad.data.mean() - (1 - p)), 0.05)

        module = cls(p, True)
        input_var = input.clone().requires_grad_()
        output = module(input_var + 0)
        self.assertLess(abs(output.data.mean() - (1 - p)), 0.05)
        output.backward(input)
        self.assertLess(abs(input_var.grad.data.mean() - (1 - p)), 0.05)

        # check eval mode doesn't change anything
        for inplace in [True, False]:
            module = cls(p, inplace).eval()
            self.assertEqual(input, module(input))

        # Check that these don't raise errors
        module.__repr__()
        str(module)

    def _test_InstanceNorm_general(self, cls, input, device, dtype=torch.float):
        # default case track_running_stats=False
        b, c = input.size(0), input.size(1)
        input_var = input.to(device=device, dtype=dtype).requires_grad_()

        IN = cls(c, eps=0).to(device, dtype)

        output = IN(input_var)
        out_reshaped = output.view(b * c, -1)

        mean = out_reshaped.mean(1)
        var = out_reshaped.var(1, unbiased=False)

        self.assertAlmostEqual(torch.abs(mean.data).mean(), 0, delta=1e-5)
        self.assertAlmostEqual(torch.abs(var.data).mean(), 1, delta=1e-5)

        # check that eval mode doesn't change behavior
        grad_out = torch.randn_like(output)
        res1 = output.data.clone()
        output.backward(grad_out)
        grad1 = input_var.grad.data.clone()

        IN.eval()
        output = IN(input_var)
        input_var.grad = None
        output.backward(grad_out)
        res2 = output.data
        grad2 = input_var.grad.data
        self.assertEqual(res1, res2)
        self.assertEqual(grad1, grad2)

        # If track_running_stats=True and momentum=1, running_mean/var should be
        # equal to mean/var of the input (with unbias correction)
        IN = cls(c, momentum=1, eps=0, track_running_stats=True).to(device, dtype)

        output = IN(input_var)

        input_reshaped = input_var.transpose(1, 0).reshape(c, -1)
        mean = input_reshaped.mean(1)

        input_reshaped = input_var.transpose(1, 0).reshape(c, b, -1)
        var = input_reshaped.var(2, unbiased=True)[:, :]

        self.assertAlmostEqual(torch.abs(mean.data - IN.running_mean).mean(), 0, delta=1e-5)
        self.assertAlmostEqual(torch.abs(var.data.mean(1) - IN.running_var).mean(), 0, delta=1e-5)

        # in eval mode, adding X * std to a channel in input should make the
        # corresponding channel in output have mean X
        IN.eval()
        delta = IN.running_var.sqrt() * torch.arange(c, device=device, dtype=dtype)
        delta = delta.view(-1, *[1 for _ in range(2, input.dim())])
        output = IN(input_var + delta)
        self.assertEqual(output.transpose(0, 1).reshape(c, -1).mean(1), torch.arange(c))

    def _test_InstanceNorm_cuda_half(self, cls, input, device):
        # THNN
        input = input.to(device=device, dtype=torch.half).random_(1, 10).requires_grad_(True)
        m = cls(input.size(1), affine=True, track_running_stats=True).to(device, torch.half)
        thnn_output = m(input)
        thnn_output.sum().backward()
        thnn_input_grad = input.grad.data.clone()
        self.assertEqual(thnn_output.type(), input.type())
        # cuDNN
        if TEST_CUDNN:
            input.grad = None
            m = m.float()
            cudnn_output = m(input)
            cudnn_output.sum().backward()
            cudnn_input_grad = input.grad.data.clone()
            self.assertEqual(cudnn_output.type(), input.type())
            self.assertAlmostEqual(cudnn_output, thnn_output, delta=1e-4)
            self.assertAlmostEqual(cudnn_input_grad, thnn_input_grad, delta=1e-3)

    def _test_LayerNorm_general(self, device, dtype=torch.float):
        for i in range(2, 6):
            shape = torch.randint(3, 6, (i,), dtype=torch.long).tolist()
            x = torch.empty(*shape, device=device, dtype=dtype).uniform_(0, 10)
            normalized_ndim = random.randint(1, i - 1)  # inclusive
            normalized_shape = shape[-normalized_ndim:]
            unnormalized_shape = shape[:-normalized_ndim]

            # test that LN normalizes to mean 0 and stddev 1
            ln = nn.LayerNorm(normalized_shape, eps=0).to(device, dtype)
            ln.weight.data.fill_(1)
            ln.bias.data.fill_(0)
            output = ln(x)
            out_reshaped = output.view(*(unnormalized_shape + [-1]))
            mean = out_reshaped.mean(-1)
            var = out_reshaped.var(-1, unbiased=False)
            self.assertAlmostEqual(torch.abs(mean.data).mean(), 0, delta=1e-5)
            self.assertAlmostEqual(torch.abs(var.data).mean(), 1, delta=1e-5)

            # test that LN applies weight and bias correctly
            scale, bias = torch.empty(2).uniform_(0.2, 2).tolist()
            ln.weight.data.fill_(scale)
            ln.bias.data.fill_(bias)
            output = ln(x)
            out_reshaped = output.view(*(unnormalized_shape + [-1]))
            mean = out_reshaped.mean(-1)
            var = out_reshaped.var(-1, unbiased=False)
            self.assertAlmostEqual(torch.abs(mean.data).mean(), bias, delta=1e-5)
            self.assertAlmostEqual(torch.abs(var.data).mean(), scale ** 2, delta=1e-5)

        bad_norm_shape_input_shape = {
            (): (),
            (2, 3): (3,),
            (2,): (1, 2, 3),
            (10,): (2, 3),
            10: (2, 3),
        }
        for norm_shape, input_shape in bad_norm_shape_input_shape.items():
            ln = nn.LayerNorm(norm_shape)
            input = torch.empty(input_shape, device=device, dtype=dtype).uniform_(0, 10)
            self.assertRaises(RuntimeError, lambda: ln(input))

    def _test_LayerNorm_cuda_half(self, device):
        input = torch.empty(2, 3, 3, 2, device=device, dtype=torch.half).random_(1, 10).requires_grad_(True)
        m = nn.LayerNorm([3, 2]).to(device, torch.half)
        output = m(input)
        output.sum().backward()
        self.assertEqual(output.type(), input.type())

    def _test_GroupNorm_general(self, device, dtype=torch.float):
        good_shape_g = {
            (1, 2, 3, 4): 2,
            (2, 3, 10): 3,
            (3, 1, 1, 1, 2): 1,
            (2, 6, 4, 2, 2): 3,
        }
        for shape, g in good_shape_g.items():
            x = torch.empty(*shape, device=device, dtype=dtype).uniform_(0, 10)
            b = shape[0]
            c = shape[1]

            # test that GN normalizes to mean 0 and stddev 1
            gn = nn.GroupNorm(g, c, eps=0).to(device, dtype)
            gn.weight.data.fill_(1)
            gn.bias.data.fill_(0)
            output = gn(x)
            out_reshaped = output.view(b, g, -1)
            mean = out_reshaped.mean(-1)
            var = out_reshaped.var(-1, unbiased=False)
            self.assertAlmostEqual(torch.abs(mean).mean(), 0, delta=1e-5)
            self.assertAlmostEqual(torch.abs(var).mean(), 1, delta=1e-5)

            # test that GN applies weight and bias correctly
            scale = torch.empty(c, device=device, dtype=dtype).uniform_(0.2, 2)
            bias = torch.empty(c, device=device, dtype=dtype).uniform_(0.2, 2)
            gn.weight.data.copy_(scale)
            gn.bias.data.copy_(bias)
            output = gn(x)
            out_reshaped = output.view(b, c, -1)
            out_normed = (out_reshaped - bias.view(c, 1)) / scale.view(c, 1)
            out_normed_reshaped = out_normed.view(b, g, -1)
            mean = out_normed_reshaped.mean(-1)
            var = out_normed_reshaped.var(-1, unbiased=False)
            self.assertAlmostEqual(torch.abs(mean).mean(), 0, delta=1e-5)
            self.assertAlmostEqual(torch.abs(var).mean(), 1, delta=1e-5)

        bad_shape_g = {
            (1, 2, 3, 4): 3,
            (2, 3, 10): 2,
            (3, 1, 1, 1, 2): 10,
            (2, 6, 4, 2, 2): 4,
        }
        for shape, g in bad_shape_g.items():
            gn = nn.GroupNorm(g, shape[1])
            input = torch.empty(*shape, device=device, dtype=dtype).uniform_(0, 10)
            self.assertRaises(RuntimeError, lambda: gn(input))

    def _test_GroupNorm_cuda_half(self):
        input = torch.zeros(2, 4, 3, 2, requires_grad=True).cuda().half().random_(1, 10)
        m = nn.GroupNorm(2, 4).to("cuda", torch.half)
        output = m(input)
        output.sum().backward()
        self.assertEqual(output.type(), input.type())

    def _test_module_empty_input(self, module, inp):
        inp.requires_grad_(True)
        out = module(inp)
        gO = torch.rand_like(out)
        out.backward(gO)
        self.assertEqual(out.size(), inp.size())
        for p in module.parameters():
            if p.requires_grad and p.grad is not None:
                self.assertEqual(p.grad, torch.zeros_like(p.grad))

    def test_Dropout(self, device):
        input = torch.Tensor(1000)
        self._test_dropout(nn.Dropout, device, input)

    def test_Dropout2d(self, device):
        b = random.randint(1, 5)
        w = random.randint(1, 5)
        h = random.randint(1, 5)
        num_features = 1000
        input = torch.Tensor(num_features, b, w, h)
        self._test_dropout(nn.Dropout2d, device, input)

    def test_Dropout3d(self, device):
        b = random.randint(1, 5)
        w = random.randint(1, 5)
        h = random.randint(1, 5)
        d = random.randint(1, 2)
        num_features = 1000
        input = torch.Tensor(num_features, b, d, w, h)
        self._test_dropout(nn.Dropout3d, device, input)

    def test_InstanceNorm1d_general(self, device):
        b = random.randint(3, 5)
        c = random.randint(3, 5)
        d = random.randint(8, 10)

        input = torch.rand(b, c, d)
        self._test_InstanceNorm_general(nn.InstanceNorm1d, input, device)

        if self.device_type == 'cuda':
            self._test_InstanceNorm_cuda_half(nn.InstanceNorm1d, input, device)

    def test_InstanceNorm2d_general(self, device):
        b = random.randint(3, 5)
        c = random.randint(3, 5)
        w = random.randint(3, 6)
        h = random.randint(6, 8)

        input = torch.rand(b, c, h, w)
        self._test_InstanceNorm_general(nn.InstanceNorm2d, input, device)

        if self.device_type == 'cuda':
            self._test_InstanceNorm_cuda_half(nn.InstanceNorm2d, input, device)

    def test_InstanceNorm3d_general(self, device):
        b = random.randint(3, 5)
        c = random.randint(3, 5)
        w = random.randint(2, 5)
        h = random.randint(2, 5)
        d = random.randint(2, 5)

        input = torch.rand(b, c, h, w, d)
        self._test_InstanceNorm_general(nn.InstanceNorm3d, input, device)

        if self.device_type == 'cuda':
            self._test_InstanceNorm_cuda_half(nn.InstanceNorm3d, input, device)

    def test_instancenorm_raises_error_if_less_than_one_value_per_channel(self, device):
        x = torch.rand(10)[None,:,None]
        with self.assertRaises(ValueError):
            torch.nn.InstanceNorm1d(10)(x)

    def test_LayerNorm_general(self, device):
        self._test_LayerNorm_general(device)

        if self.device_type == 'cuda':
            self._test_LayerNorm_cuda_half(device)

    def test_GroupNorm_general(self, device):
        self._test_GroupNorm_general(device)

        if self.device_type == 'cuda':
            self._test_GroupNorm_cuda_half()

<<<<<<< HEAD
    def test_groupnorm_raises_error_if_less_than_one_value_per_channel(self):
        x = torch.rand(10)[None,:,None]
        with self.assertRaises(ValueError):
            torch.nn.GroupNorm(10,10)(x)
=======
    def test_BatchNorm_empty(self, device):
        mod = torch.nn.BatchNorm2d(3).to(device)
        inp = torch.randn(0, 3, 2, 2, device=device)
        self._test_module_empty_input(mod, inp)
        if self.device_type == 'cuda' and self.has_cudnn():
            with torch.backends.cudnn.flags(enabled=False):
                self._test_module_empty_input(mod, inp)
>>>>>>> b8f50d9c

    def test_one_hot(self, device):
        with self.assertRaises(RuntimeError):
            torch.nn.functional.one_hot(torch.tensor([3, 4, -1, 0], device=device), -1)

        with self.assertRaises(RuntimeError):
            torch.nn.functional.one_hot(torch.tensor([3, 4, 1, 0], device=device), 3)

        t = torch.nn.functional.one_hot(torch.tensor([3, 4, 1, 0], device=device))
        expected = torch.tensor([[0, 0, 0, 1, 0],
                                 [0, 0, 0, 0, 1],
                                 [0, 1, 0, 0, 0],
                                 [1, 0, 0, 0, 0]], device=device)
        self.assertEqual(t, expected)

        t = torch.nn.functional.one_hot(torch.tensor([3, 4, 1, 0], device=device), -1)
        expected = torch.tensor([[0, 0, 0, 1, 0],
                                 [0, 0, 0, 0, 1],
                                 [0, 1, 0, 0, 0],
                                 [1, 0, 0, 0, 0]], device=device)
        self.assertEqual(t, expected)

        t = torch.nn.functional.one_hot(torch.tensor([3, 4, 1, 0], device=device), 6)
        expected = torch.tensor([[0, 0, 0, 1, 0, 0],
                                 [0, 0, 0, 0, 1, 0],
                                 [0, 1, 0, 0, 0, 0],
                                 [1, 0, 0, 0, 0, 0]], device=device)
        self.assertEqual(t, expected)

        t = torch.nn.functional.one_hot(torch.tensor([[3, 4], [1, 0]], device=device))
        expected = torch.tensor([[[0, 0, 0, 1, 0],
                                  [0, 0, 0, 0, 1]],
                                 [[0, 1, 0, 0, 0],
                                  [1, 0, 0, 0, 0]]], device=device)
        self.assertEqual(t, expected)

        t = torch.nn.functional.one_hot(torch.tensor(4, device=device))
        expected = torch.tensor([0, 0, 0, 0, 1], device=device)
        self.assertEqual(t, expected)

        t = torch.nn.functional.one_hot(torch.empty([4, 0], dtype=torch.long, device=device), 100)
        expected = torch.empty([4, 0, 100])
        self.assertEqual(t, expected)

        with self.assertRaises(RuntimeError):
            torch.nn.functional.one_hot(torch.empty([4, 0], dtype=torch.long, device=device))

        with self.assertRaises(RuntimeError):
            torch.nn.functional.one_hot(torch.tensor([3, 4, 1, 0], device=device), -2)

    def test_nn_scalars(self, device):
        # One off tests to ensure scalars from nn.yaml are properly applied
        def verify_scalars(input, output):
            if input.dim() == 0:
                self.assertEqual((), output.shape)
            else:
                self.assertNotEqual((), output.shape)
            output.sum().backward()
            self.assertEqual(input.shape, input.grad.shape)

        for input_shape in [(5, 6), ()]:
            for module in [torch.nn.ELU, torch.nn.Hardtanh, torch.nn.LeakyReLU, torch.nn.LogSigmoid,
                           torch.nn.RReLU, torch.nn.Softshrink, torch.nn.Softplus, torch.nn.Sigmoid,
                           torch.nn.Tanh]:
                input = torch.randn(input_shape, device=device, requires_grad=True)
                m = module()
                output = m(input)
                verify_scalars(input, output)

    def test_nn_scalars_reductions(self, device):
        # One off tests to ensure scalars from nn.yaml are properly applied
        def verify_reduction_scalars(input, reduction, output):
            if reduction != 'none' or input.dim() == 0:
                self.assertEqual((), output.shape)
            else:
                self.assertNotEqual((), output.shape)
            output.sum().backward()
            self.assertEqual(input.shape, input.grad.shape)

        for input_shape in [(5, 6), ()]:
            for reduction in ['none', 'mean', 'sum']:
                for module in [torch.nn.BCELoss, torch.nn.L1Loss, torch.nn.MSELoss,
                               torch.nn.SmoothL1Loss, torch.nn.SoftMarginLoss]:
                    input = torch.randn(input_shape, device=device, requires_grad=True)
                    target = torch.empty(input_shape, device=device).random_(2)
                    sigmoid = nn.Sigmoid()

                    input = torch.randn(input_shape, device=device, requires_grad=True)
                    m = module(reduction=reduction)
                    output = m(sigmoid(input), target)
                    verify_reduction_scalars(input, reduction, output)

    # We don't want to make propagating NaN a hard requirement on ops, but for
    # these easy ones, we should make them do so.
    def test_nonlinearity_propagate_nan(self, device):
        def test(nonlinearity, *args, **kwargs):
            x = torch.tensor([nan], device=device)
            fn = getattr(F, nonlinearity)
            try:
                self.assertTrue(math.isnan(fn(x, *args, **kwargs).item()))
            except Exception as e:
                if 'not implemented' not in str(e):
                    raise

        test('relu')
        test('relu', inplace=True)
        test('relu6')
        test('elu')
        test('selu')
        test('celu')
        test('rrelu')
        test('rrelu', inplace=True)
        test('hardtanh')
        test('tanh')
        test('sigmoid')
        test('logsigmoid')
        test('hardshrink')
        test('tanhshrink')
        test('softsign')
        test('softmin', 0)
        test('softmax', 0)
        test('log_softmax', 0)
        test('leaky_relu', 0.2)
        test('threshold', 3, 2)
        test('threshold', 3, 2, inplace=True)

    @unittest.skipIf(not TEST_CUDA, "CUDA unavailable")
    def test_max_pool2d_nhwc(self, device):
        input = torch.randint(1, 10, (4, 8, 8, 8), dtype=torch.float32, device="cuda")
        input = input.contiguous(memory_format=torch.channels_last).requires_grad_()
        grad = torch.randint(1, 10, (4, 8, 1, 1), dtype=torch.float32, device="cuda")
        pool = torch.nn.MaxPool2d((7, 7)).cuda()

        ref_input = input.detach().clone().contiguous().requires_grad_(True)
        ref_grad = grad.detach().clone().contiguous()
        ref_pool = torch.nn.MaxPool2d((7, 7)).cuda()

        out = pool(input)
        out.backward(grad)
        ref_out = ref_pool(ref_input)
        ref_out.backward(ref_grad)

        self.assertTrue(out.is_contiguous(memory_format=torch.channels_last))
        self.assertTrue(ref_out.is_contiguous())
        self.assertTrue(torch.allclose(out, ref_out))
        self.assertTrue(torch.allclose(input.grad, ref_input.grad))

    def test_embedding_dense_grad(self, device):
        embd = nn.Embedding(20, 20).to(device)
        weight = embd.weight

        def fn_wrapper(device):
            def fn(weight):
                inp = torch.tensor([[0, 1, 1, 2], [3, 5, 7, 11]], dtype=torch.long).to(device)
                return torch.nn.functional.embedding(inp, weight)
            return fn

        fn = fn_wrapper(device)
        _assertGradAndGradgradChecks(self, fn, (weight, ))

    @dtypesIfCUDA(torch.float16, torch.float64)
    @dtypes(torch.float64)
    def test_embedding_backward(self, device, dtype):
        embedding = nn.Embedding(10, 3, sparse=True)
        tensor = torch.tensor([[7, 1, 3]])
        ones = torch.tensor(1.).expand(3, 3)
        tensorTwice = tensor.repeat(1, 2)
        onesTwice = torch.cat((ones, ones))

        embedding = embedding.to(dtype=dtype).to(device)
        tensor = tensor.to(device)
        ones = ones.to(device)
        tensorTwice = tensorTwice.to(device)
        onesTwice = onesTwice.to(device)

        embedding.zero_grad()
        embedding(tensor[0]).sum().backward()
        self.assertEqual(embedding.weight.grad._indices(), tensor)
        self.assertEqual(embedding.weight.grad._values(), ones)

        embedding.zero_grad()
        embedding(tensor[0]).sum().backward()
        embedding(tensor[0]).sum().backward()
        self.assertEqual(embedding.weight.grad._indices(), tensorTwice)
        self.assertEqual(embedding.weight.grad._values(), onesTwice)

        embedding.zero_grad()
        embedding(tensor[0]).sum().backward()
        tensor[0, 0] = 8
        embedding(tensor[0]).sum().backward()
        tensorTwice[0, 3] = 8
        self.assertEqual(embedding.weight.grad._indices(), tensorTwice)
        self.assertEqual(embedding.weight.grad._values(), onesTwice)

    def test_embedding_padding_idx(self, device):
        embedding = nn.Embedding(10, 20, padding_idx=0).to(device)
        input = torch.tensor([[0, 2, 4, 5], [4, 3, 0, 9]], dtype=torch.long).to(device)
        output = embedding(input)
        self.assertEqual(output[0][0].sum(), 0)
        self.assertEqual(output[1][2].sum(), 0)

        embedding = nn.Embedding(10, 20, padding_idx=0, sparse=True).to(device)
        input = torch.tensor([[0, 2, 4, 5], [4, 3, 0, 9]], dtype=torch.long).to(device)
        output = embedding(input)
        self.assertEqual(output[0][0].sum(), 0)
        self.assertEqual(output[1][2].sum(), 0)

        # negative indexing check for padding_idx
        # padding_idx=-2, num_embeddings=10 ==> index 8 padded
        embedding = nn.Embedding(10, 20, padding_idx=-2).to(device)
        input = torch.tensor([[0, 2, 8, 5], [4, 8, 0, 9]], dtype=torch.long).to(device)
        output = embedding(input)
        self.assertEqual(output[0][2].sum(), 0)
        self.assertEqual(output[1][1].sum(), 0)

        embedding = nn.Embedding(10, 20, padding_idx=-2, sparse=True).to(device)
        input = torch.tensor([[0, 2, 8, 5], [4, 8, 0, 9]], dtype=torch.long).to(device)
        output = embedding(input)
        self.assertEqual(output[0][2].sum(), 0)
        self.assertEqual(output[1][1].sum(), 0)

        # out of bounds check for padding_idx
        self.assertRaises(AssertionError, nn.Embedding, num_embeddings=10, embedding_dim=20, padding_idx=25)
        self.assertRaises(AssertionError, nn.Embedding, num_embeddings=10, embedding_dim=20, padding_idx=-25)

        # test backward when input contains padding_idx
        padding_idx = 0
        embedding = nn.Embedding(5, 2, padding_idx=padding_idx).to(device)
        for n in (1, 2, 1000):  # Need large N to trigger all the methods we have implemented
            for other_indices in ([], [1, 3], [2]):
                indices = torch.tensor(other_indices + [padding_idx] * n, dtype=torch.long).to(device)
                pre = embedding.weight[padding_idx].clone()
                embedding(indices).sum().backward()
                after = (embedding.weight + embedding.weight.grad)[padding_idx]
                embedding.zero_grad()
                self.assertEqual(after, pre)

                # test double backward
                emb_sum = embedding(indices).sum()
                emb_grad = torch.autograd.grad(outputs=emb_sum, inputs=list(embedding.parameters()), retain_graph=True)
                scalar = emb_grad[0].sum() + emb_sum
                scalar.backward()
                after = (embedding.weight + embedding.weight.grad)[padding_idx]
                embedding.zero_grad()
                self.assertEqual(after, pre)

    @dtypesIfCUDA(torch.half, torch.float)
    @dtypes(torch.float)
    def test_softmax_backward(self, device, dtype):
        sizes = [(0, 10), (32, 20), (10, 0)]
        for fn in [F.softmax, F.log_softmax]:
            for size in sizes:
                input = torch.rand(size, device=device, dtype=dtype, requires_grad=True)
                output = fn(input, dtype=torch.float, dim=1).sum()
                grad_input, = torch.autograd.grad(output, input, create_graph=True)
                grad_input.sum().backward()

    def test_conv_noncontig_weights(self, device):
        for dim in (1, 2, 3):
            for grouped in (False, True):
                nc = 3
                groups = 3 if grouped else 1
                w = torch.randn([3] * dim, device=device)
                w = w.expand([nc, int(nc / groups)] + list(w.shape))
                w = w.detach().requires_grad_()
                x = torch.randn([1, nc] + ([5] * dim), device=device, requires_grad=True)
                y = getattr(F, 'conv{}d'.format(dim))(x, w, groups=groups)
                y.sum().backward()
                y = getattr(F, 'conv_transpose{}d'.format(dim))(x, w, groups=groups)
                y.sum().backward()

    def test_conv_noncontig_weights_and_bias(self, device):
        # need floats to exercise https://github.com/pytorch/pytorch/issues/16018
        for bias in [True, False]:
            conv1 = nn.Conv2d(3, 64, kernel_size=7, stride=2, padding=3,
                              bias=bias).to(device, torch.float)

            input_nc = torch.randn((1, 3, 224, 224, 2), device=device, dtype=torch.float)[:, :, :, :, 1]
            input_c = input_nc.contiguous()

            weight_nc = torch.randn((64, 3, 7, 7, 2), device=device, dtype=torch.float)[:, :, :, :, 1]
            conv1.weight = nn.Parameter(weight_nc)
            weight_c = conv1.weight.contiguous()

            if bias:
                bias_nc = torch.randn((64, 2), device=device, dtype=torch.float)[:, 1]
                conv1.bias = nn.Parameter(bias_nc)
                bias_c = conv1.bias.contiguous()

            out1 = conv1(input_nc)
            conv1.weight = nn.Parameter(weight_c)
            if bias:
                conv1.bias = nn.Parameter(bias_c)
            out2 = conv1(input_c)
            self.assertEqual(out1, out2)

    def _test_gumbel_softmax_st_shapes(self, device, dtype, shape, dim, count_expected):
        logits = torch.randn(shape, dtype=torch.float, device=device)
        logits = logits.to(dtype)

        y_draw = F.gumbel_softmax(logits, hard=True, dim=dim)

        # All values positive
        self.assertGreaterEqual(y_draw.min(), 0)
        # Shape unchanged
        self.assertTrue(y_draw.shape == logits.shape)
        # One choice per draw
        self.assertEqual(y_draw.sum(), count_expected, prec=torch.finfo(y_draw.dtype).eps)

    def _test_gumbel_softmax_straight_through(self, device, dtype):
        num_draws = 100

        logits = torch.tensor([[0.2, 0.8, 0.1]], device=device)
        logits = logits.reshape([1, 3])
        logits = logits.to(dtype).requires_grad_()
        probs = logits.softmax(dim=-1)

        counts = torch.zeros_like(logits)
        for _ in range(num_draws):
            y_draw = F.gumbel_softmax(logits, hard=True)
            counts = counts + y_draw

        # All values positive
        self.assertGreaterEqual(y_draw.min(), 0)
        # Each experiment should result in 1 draw.
        self.assertEqual(counts.sum(), num_draws, prec=torch.finfo(counts.dtype).eps)

        # check results is asymptotically as expected.
        expected = probs * num_draws
        # ~z is approximately N(0,1) for unbiased count
        z = (counts - expected) / (expected * (1 - probs)).sqrt()
        # A (lazy) approximate 99% two-sided test:
        # occurs with prob alpha~>=0.01 if unbiased
        self.assertLess(z.abs().max().item(), 2.58)

    def _test_gumbel_softmax_grad(self, device, dtype):
        # "hard" and "not hard" should propagate same gradient.
        logits_soft = torch.zeros(10, 10, dtype=dtype, device=device, requires_grad=True)
        logits_hard = torch.zeros(10, 10, dtype=dtype, device=device, requires_grad=True)

        seed = torch.random.get_rng_state()
        y_soft = F.gumbel_softmax(logits_soft, hard=False)
        torch.random.set_rng_state(seed)
        y_hard = F.gumbel_softmax(logits_hard, hard=True)

        y_soft.sum().backward()
        y_hard.sum().backward()

        # 2eps = 1x addition + 1x subtraction.
        tol = 2 * torch.finfo(dtype).eps
        self.assertAlmostEqual(logits_soft.grad, logits_hard.grad, delta=tol)

    @dtypesIfCUDA(torch.half, torch.float, torch.double)
    @dtypes(torch.float, torch.double)
    def test_gumbel_softmax(self, device, dtype):
        self._test_gumbel_softmax_st_shapes(device, dtype, shape=[5], dim=0, count_expected=1)
        self._test_gumbel_softmax_st_shapes(device, dtype, shape=[5], dim=-1, count_expected=1)
        self._test_gumbel_softmax_st_shapes(device, dtype, shape=[5, 4], dim=1, count_expected=5)
        self._test_gumbel_softmax_st_shapes(device, dtype, shape=[5, 4, 3], dim=1, count_expected=5 * 3)
        self._test_gumbel_softmax_st_shapes(device, dtype, shape=[5, 4, 3], dim=-1, count_expected=5 * 4)
        self._test_gumbel_softmax_straight_through(device, dtype)
        self._test_gumbel_softmax_grad(device, dtype)

    def _test_rnn_retain_variables(self, device, dtype):
        rnns = [nn.LSTM(10, 20, num_layers=2).to(device, dtype),
                nn.GRU(10, 20, num_layers=2).to(device, dtype),
                nn.RNN(10, 20, num_layers=2).to(device, dtype)]
        for rnn in rnns:
            input = torch.randn(5, 6, 10, device=device, dtype=dtype, requires_grad=True)
            output = rnn(input)
            output[0].sum().backward(retain_graph=True)
            grads = [input.grad.data.clone()] + [p.grad.data.clone() for p in rnn.parameters()]
            for _ in range(4):
                rnn.zero_grad()
                input.grad.data.zero_()
                output[0].sum().backward(retain_graph=True)
                grads2 = [input.grad.data] + [p.grad.data for p in rnn.parameters()]
                self.assertEqual(grads, grads2)

    @dtypesIfCUDA(torch.half, torch.float, torch.double)
    @dtypes(torch.double)
    def test_rnn_retain_variables(self, device, dtype):
        self._test_rnn_retain_variables(device, dtype)

        if self.device_type == 'cuda' and self.has_cudnn():
            with torch.backends.cudnn.flags(enabled=False):
                self._test_rnn_retain_variables(device, dtype)

    @onlyCUDA
    def test_upsamplingNearest1d_launch_config(self, device):
        m = nn.Upsample(scale_factor=2)
        inp = torch.rand(2**25, 1, 1, device=device)
        out = m(inp)
        inp_ref = inp.cpu()
        out_ref = m(inp_ref)
        self.assertEqual(out_ref, out)

    @onlyCUDA
    def test_upsamplingNearest2d_launch_config(self, device):
        m = nn.Upsample(scale_factor=2)
        inp = torch.rand(2**25, 1, 1, 1, device=device)
        out = m(inp)
        inp_ref = inp.cpu()
        out_ref = m(inp_ref)
        self.assertEqual(out_ref, out)

    @onlyCUDA
    def test_upsamplingNearest3d_launch_config(self, device):
        m = nn.Upsample(scale_factor=2)
        inp = torch.rand(2**25, 1, 1, 1, 1, device=device)
        out = m(inp)
        inp_ref = inp.cpu()
        out_ref = m(inp_ref)
        self.assertEqual(out_ref, out)

    @unittest.expectedFailure
    @skipIfRocm
    @onlyCUDA
    def test_upsamplingNearest2d_launch_fail(self, device):
        m = nn.Upsample(scale_factor=2)
        # launch grid_y == 2**16 (larger than maximum y-dimension limit 65535)
        inp = torch.rand(1, 1, 2**15, 2**8, device=device)
        out = m(inp)

    @onlyCUDA
    @skipCUDAIfCudnnVersionLessThan(7600)
    def test_CTCLoss_cudnn(self, device):
        target_lengths = [30, 25, 20]
        input_lengths = [50, 50, 50]
        targets = torch.randint(1, 15, (sum(target_lengths),), dtype=torch.int)
        log_probs = torch.randn(50, 3, 15, dtype=torch.float, device=device).log_softmax(2)
        res = torch.nn.functional.ctc_loss(log_probs, targets, input_lengths, target_lengths)
        expected = ctcloss_reference(log_probs, targets.cuda(), input_lengths, target_lengths).float()
        with torch.backends.cudnn.flags(enabled=False):
            res2 = torch.nn.functional.ctc_loss(log_probs, targets.cuda().long(), input_lengths, target_lengths)
        self.assertEqual(res, expected)
        self.assertEqual(res2, res)

    @onlyCUDA
    @skipCUDAIfNoCudnn
    def test_contig_wrong_stride_cudnn(self, device):
        # x has to have batch_size 1 to test contiguous checks
        x = torch.randn(1, 16, 5, 5, device=device)
        stride = list(x.stride())
        stride[0] = 20
        # change the stride in dimension 0. the tensor is still contiguous because size[0] is 1
        x.set_(x.storage(), 0, x.size(), stride)
        self.assertTrue(x.is_contiguous())
        F.conv_transpose2d(x, torch.randn(16, 1, 1, 1, device=device))
        F.conv2d(x, torch.randn(1, 16, 1, 1, device=device))

    def _ordered_sequence(self, tensor_type):
        """Create ordered list of random sequences"""
        seqs = [tensor_type(random.randint(1, 6))
                for _ in range(5)]
        seqs = [s.random_(-128, 128) for s in seqs]
        ordered = sorted(seqs, key=len, reverse=True)
        return ordered

    def _padded_sequence(self, tensor_type):
        """Create Tensor of random padded sequences"""
        ordered = self._ordered_sequence(tensor_type)
        lengths = list(map(len, ordered))
        padded_tensor = rnn_utils.pad_sequence(ordered)
        return padded_tensor, lengths

    @onlyCUDA
    def test_device_mask(self, device):
        for enforce_sorted in [True, False]:
            tensor_type = torch.FloatTensor
            cuda_type_str = 'torch.cuda.FloatTensor'
            padded, lengths = self._padded_sequence(tensor_type)
            packed = rnn_utils.pack_padded_sequence(
                padded, lengths, enforce_sorted=enforce_sorted)
            self.assertFalse(packed.is_cuda)
            packed = packed.to(device)
            self.assertTrue(packed.is_cuda)
            unpacked, _ = rnn_utils.pad_packed_sequence(packed)
            self.assertEqual(unpacked.type(), cuda_type_str)

    @onlyCUDA
    def test_overwrite_module_params_on_conversion_cpu_device(self, device):
        # Test that under the current default settings
        # (`torch.__future__.get_overwrite_module_params_on_conversion() == False`),
        # a view to a module's parameters is not pointing to the same storage as
        # its base variable after converting the module to a different device.
        m = nn.Linear(20, 10)
        mw = m.weight[:]
        m.to(device)
        with torch.no_grad():
            # Without using `torch.no_grad()`, this will leak CUDA memory.
            # (Issue is filed at https://github.com/pytorch/pytorch/issues/21875)
            mw[0][0] = 5
            self.assertTrue(mw[0][0].device.type == "cpu")
            self.assertTrue(mw._base[0][0].device.type == "cuda")

        try:
            torch.__future__.set_overwrite_module_params_on_conversion(True)

            # Test that if `torch.__future__.get_overwrite_module_params_on_conversion() == True`,
            # a view to a module's parameters is still pointing to the same storage as
            # its base variable after converting the module to a different device.
            m = nn.Linear(20, 10)
            mw = m.weight[:]
            m.to(device)
            mw[0][0] = 5
            self.assertTrue(mw[0][0] == mw._base[0][0])

            # Test that if `torch.__future__.get_overwrite_module_params_on_conversion() == True`,
            # `cpu_module.to("cuda")` doesn't preserve previous references to
            # `cpu_module`'s parameters or gradients.
            m = nn.Linear(20, 10)
            m.weight.grad = torch.randn(10, 20)
            weight_ref = m.weight
            weight_grad_ref = m.weight.grad
            m.to(device)
            self.assertNotEqual(weight_ref.device, m.weight.device)
            self.assertNotEqual(weight_grad_ref.device, m.weight.grad.device)
        finally:
            torch.__future__.set_overwrite_module_params_on_conversion(False)

    @onlyCUDA
    @dtypes(torch.half, torch.float, torch.double)
    def test_embedding_max_norm_device(self, device, dtype):
        embedding = nn.Embedding(22, 5, max_norm=1.0).to(device, dtype=dtype)
        # nn.Embedding only takes LongTensor as input
        input = torch.tensor([2, 8, 8, 6], device=device, dtype=torch.long)
        output = embedding(input)
        self.assertEqual(output[1], output[2])
        self.assertTrue(output.data.norm(p=2, dim=1).le(1).all())

    # test is flaky on ROCm CI
    @onlyCUDA
    @skipCUDAIfRocm
    @dtypes(torch.half, torch.float)
    def test_softmax(self, device, dtype):
        input = torch.rand(32, 100, device=device, dtype=dtype, requires_grad=True)
        inputf = input.to(torch.float).detach().requires_grad_(True)
        out = F.softmax(input, dim=-1, dtype=torch.float)
        outf = F.softmax(inputf, dim=-1)
        # should be bitwise equal
        self.assertEqual(out, outf, prec=0)
        gO = torch.empty_like(outf).uniform_()
        out.backward(gO)
        outf.backward(gO)
        # should be bitwise equal
        self.assertEqual(input.grad, inputf.grad.to(dtype), prec=0)

    @onlyCUDA
    def test_pool3d_size_one_feature_dim(self, device):
        # Tests crazy strides for feature dim of size 1
        x = torch.randn(7, 1, 5, 3, 2, device=device)
        strange_strides = [30, 1234, 6, 2, 1]
        y = x.as_strided(x.size(), strange_strides)
        x = x.cpu().as_strided(x.size(), strange_strides)

        to_test = {
            'max_pool3d': lambda t: F.max_pool3d(t, (5, 1, 1), stride=(5, 1, 1)),
            'avg_pool3d': lambda t: F.avg_pool3d(t, (5, 1, 1), stride=(5, 1, 1)),
        }

        for test, fn in to_test.items():
            # Should not crash
            out_y = fn(y)
            out_x = fn(x)
            self.assertEqual(out_y, out_x.to(device), test)

    @onlyCUDA
    def test_AvgPool3d_backward_after_cat_dim1_device(self, device):
        # x has to have batch_size 1 to test contiguous checks
        x = torch.randn(1, 3, 4, 4, 4, device=device, requires_grad=True)
        y = F.avg_pool3d(x, kernel_size=3, padding=1, stride=2)

        grad = torch.randn(y.size(), device=device)
        # increase the stride in dimension 0. the tensor is still contiguous because size[0] is 1
        stride = list(grad.stride())
        stride[0] = stride[0] * 2
        grad.set_(grad.storage(), 0, grad.size(), stride)
        assert grad.is_contiguous()

        y.backward(grad)

    def test_embedding_bag_empty_input(self, device):
        m = 4
        n = 3
        x = torch.tensor([], device=device, dtype=torch.long)
        for sparse in [True, False]:
            Embed = torch.nn.EmbeddingBag(m, n, sparse=sparse)
            Embed.to(device)

            output = Embed(input=x, offsets=torch.tensor([0], device=device, dtype=torch.long))
            self.assertEqual(output, torch.zeros_like(output))

            output = Embed(input=x, offsets=torch.tensor([0, 0], device=device, dtype=torch.long))
            self.assertEqual(output, torch.zeros_like(output))

    def test_EmbeddingBag_per_sample_weights_failures(self, device):
        # Failure 1: mismatched embeddings / per_sample_weights dtype
        es = nn.EmbeddingBag(5, 2, mode='sum').to(dtype=torch.float, device=device)
        input = torch.tensor([3, 1, 1, 1, 4, 0], dtype=torch.long, device=device)
        offsets = torch.tensor([0, 0, 3, 3, 6], dtype=torch.long, device=device)
        per_sample_weights = torch.randn_like(input, dtype=torch.double, device=device)
        if device == 'cpu':
            with self.assertRaisesRegex(RuntimeError, 'have the same type as'):
                es(input, offsets, per_sample_weights)
        else:
            with self.assertRaisesRegex(RuntimeError, 'expected scalar type'):
                es(input, offsets, per_sample_weights)

        # Failure 2.1: input/per_sample_weights have different sizes (1d input)
        input = torch.tensor([3, 1, 1, 1, 4, 0], dtype=torch.long, device=device)
        offsets = torch.tensor([0, 0, 3, 3, 6], dtype=torch.long, device=device)
        per_sample_weights = torch.randn(5, dtype=torch.float, device=device)
        with self.assertRaisesRegex(ValueError, 'same shape as the input'):
            es(input, offsets, per_sample_weights)

        # Failure 2.2: input/per_sample_weights have different sizes (2d input)
        input = torch.randint(5, (7, 3), dtype=torch.long, device=device)
        offsets = None
        per_sample_weights = torch.randn(7 * 3, dtype=torch.float, device=device)
        with self.assertRaisesRegex(ValueError, 'same shape as the input'):
            es(input, offsets, per_sample_weights)

        # Failure 3: Unsupported per_sample_weights and mode=('max', 'mean')
        for unsupported_mode in ('max', 'mean'):
            es = nn.EmbeddingBag(5, 2, mode=unsupported_mode).to(
                dtype=torch.float, device=device)
            input = torch.randint(5, (7, 3), dtype=torch.long, device=device)
            offsets = None
            per_sample_weights = torch.randn(7, 3, dtype=torch.float, device=device)
            with self.assertRaisesRegex(NotImplementedError,
                                        "only supported for mode='sum'"):
                es(input, offsets, per_sample_weights)

    def _embedding_bag_reference_impl(self, input, weight, offsets=None, mode='sum',
                                      per_sample_weights=None):
        assert mode == 'sum'
        assert offsets is not None
        if per_sample_weights is None:
            per_sample_weights = torch.ones(input.size())
        assert input.numel() == per_sample_weights.numel()

        bags = []
        embeddings = weight.index_select(0, input) * per_sample_weights.unsqueeze(1)
        for index, offset in enumerate(offsets):
            if index + 1 < len(offsets):
                next_offset = offsets[index + 1]
            else:
                next_offset = len(input)
            length = next_offset - offset
            bags.append(embeddings.narrow(0, offset, length).sum(0))
        return torch.stack(bags)

    def test_EmbeddingBag_per_sample_weights_and_offsets(self, device):
        def test_per_sample_weights(mode, dtype, trainable_scale):
            es = nn.EmbeddingBag(5, 2, mode=mode).to(dtype=dtype, device=device)
            es.weight.data.copy_(
                torch.arange(1, 11, device=device, dtype=dtype).view_as(es.weight))
            input = torch.tensor([3, 1, 1, 1, 4, 0], device=device, dtype=torch.long)
            offsets = torch.tensor([0, 0, 3, 3, 6], device=device, dtype=torch.long)
            per_sample_weights = torch.randn_like(input, dtype=dtype) \
                                      .requires_grad_(trainable_scale)
            ref_per_sample_weights = \
                per_sample_weights.detach().requires_grad_(trainable_scale)
            reference_weights = es.weight.detach().requires_grad_()

            expected = self._embedding_bag_reference_impl(
                input, reference_weights, offsets, mode, ref_per_sample_weights)
            result = es(input, offsets, per_sample_weights)
            self.assertEqual(result, expected, prec=dtype2prec[dtype])

            grad = torch.randn_like(expected)
            result.backward(grad)
            expected.backward(grad)
            self.assertEqual(es.weight.grad, reference_weights.grad,
                             dtype2prec[dtype])
            if trainable_scale:
                self.assertEqual(per_sample_weights.grad, ref_per_sample_weights.grad,
                                 prec=dtype2prec[dtype])

        if device == 'cuda':
            dtypes = (torch.float, torch.double, torch.half)
        else:
            dtypes = (torch.float, torch.double)
        modes = ('sum',)
        trainable_scale = (True, False)
        for dtype, mode, trainable in itertools.product(dtypes, modes, trainable_scale):
            test_per_sample_weights(mode, dtype, trainable)

    def _test_EmbeddingBag_vs_Embedding(self, N, D, B, L, max_norm=None,
                                        mode='mean',
                                        device='cpu',
                                        dtype=torch.float,
                                        test_per_sample_weights=False,
                                        trainable_per_sample_weights=False,
                                        sparse=False,
                                        test_backward=True,
                                        backward_prec=None):
        es = nn.EmbeddingBag(N, D, mode=mode, sparse=sparse, max_norm=max_norm).to(device, dtype)
        e = nn.Embedding(N, D, max_norm=max_norm).to(device, dtype)
        e.weight.data.copy_(es.weight)
        input = torch.randint(N, (B, L), device=device, dtype=torch.long)
        offsets = torch.arange(0, B, device=device, dtype=torch.long).mul_(L)
        grad_output = torch.rand(B, D, device=device, dtype=dtype)

        if test_per_sample_weights:
            # To prevent large gradients, weights should sum to 1 for each bag
            per_sample_weights = \
                torch.randn(B, L, device=device, dtype=dtype).softmax(dim=-1)
            per_sample_weights_reference = \
                per_sample_weights.clone().requires_grad_(trainable_per_sample_weights)
            per_sample_weights.requires_grad_(trainable_per_sample_weights)
            output = es(input.view(-1), offsets, per_sample_weights.view(-1))
        else:
            output = es(input.view(-1), offsets)
            per_sample_weights = None
            per_sample_weights_reference = None

        if mode == 'sum':
            if test_per_sample_weights:
                ref_output = (e(input) * per_sample_weights_reference.unsqueeze(-1)).sum(1)
            else:
                ref_output = e(input).sum(1)
        elif mode == 'mean':
            assert not test_per_sample_weights
            ref_output = e(input).mean(1)
        elif mode == 'max':
            assert not test_per_sample_weights
            ref_output = e(input).max(1)[0]

        self.assertEqual(output, ref_output, dtype2prec[dtype])

        if not test_backward:
            return

        output.backward(grad_output)
        ref_output.backward(grad_output)
        es_weight_grad = es.weight.grad.data
        if sparse:
            es_weight_grad = es.weight.grad.data.to_dense()

        # We have more floating point error here because we are dealing with larger numbers
        if backward_prec is None:
            needed_prec = dtype2prec[dtype] * 2
        else:
            needed_prec = backward_prec

        self.assertEqual(es_weight_grad, e.weight.grad, needed_prec)

        if test_per_sample_weights and trainable_per_sample_weights:
            self.assertEqual(per_sample_weights.grad, per_sample_weights_reference.grad,
                             dtype2prec[dtype])

    @skipCUDAIf(True, "Temporarily disabled. See t54369166")
    def test_EmbeddingBag_per_sample_weights_and_no_offsets(self, device):
        def run_tests(dtype, mode, sparse, trainable_per_sample_weights):
            kwargs = dict(test_per_sample_weights=True, device=device,
                          mode=mode, dtype=dtype, sparse=sparse,
                          trainable_per_sample_weights=trainable_per_sample_weights)

            # Simple case
            self._test_EmbeddingBag_vs_Embedding(2, 3, 5, 7, **kwargs)

            # B * L > 1000
            self._test_EmbeddingBag_vs_Embedding(2, 5, 53, 23, **kwargs)

            # Large num_embedding
            self._test_EmbeddingBag_vs_Embedding(101, 5, 3, 7, **kwargs)

            # Large embedding_dim
            self._test_EmbeddingBag_vs_Embedding(2, 101, 3, 7, **kwargs)

        dtypes = (torch.float, torch.double)
        modes = ('sum',)
        sparsity = (True, False)
        trainable_scale = (True, False)
        for dtype, mode, sparse, trainable_per_sample_weights in \
                itertools.product(dtypes, modes, sparsity, trainable_scale):
            run_tests(dtype, mode, sparse, trainable_per_sample_weights)

        # Test CUDA Dense on half precision
        if device == 'cuda':
            dtypes = (torch.half,)
            modes = ('sum',)
            sparsity = (False,)
            trainable_scale = (True, False)
            for dtype, mode, sparse, trainable_per_sample_weights in \
                    itertools.product(dtypes, modes, sparsity, trainable_scale):
                run_tests(dtype, mode, sparse, trainable_per_sample_weights)

    def _test_EmbeddingBag(self, device, mode, sparse, dtype=torch.double, test_backward=True):
        # check a known test example
        es = nn.EmbeddingBag(5, 2, mode=mode, sparse=sparse).to(device, dtype)
        es.weight.data.copy_(torch.arange(1, 11, device=device, dtype=dtype).view_as(es.weight))
        input = torch.tensor([3, 1, 1, 1, 4, 0], device=device, dtype=torch.long)
        offsets = torch.tensor([0, 0, 3, 3, 6], device=device, dtype=torch.long)

        grad_output = torch.tensor(
            [1, 2,
             3, 4], device=device, dtype=dtype).view(2, 2)
        grad_output_with_empty = torch.tensor(
            [99, 99,
             1, 2,
             99, 99,
             3, 4,
             99, 99], device=device, dtype=dtype).view(5, 2)

        if mode == "sum" or mode == "mean":
            denominator = 1 if mode == "sum" else 3
            expected_output = torch.tensor(
                [[13, 16],
                 [13, 16]], device=device, dtype=dtype) / denominator

            expected_output_with_empty = torch.tensor(
                [[0, 0],
                 [13, 16],
                 [0, 0],
                 [13, 16],
                 [0, 0]], device=device, dtype=dtype) / denominator

            expected_grad_weight = torch.tensor(
                [[3, 4],
                 [5, 8],
                 [0, 0],
                 [1, 2],
                 [3, 4]], device=device, dtype=dtype) / denominator
        elif mode == "max":
            expected_output = torch.tensor(
                [[7, 8],
                 [9, 10]], device=device, dtype=dtype)

            expected_output_with_empty = torch.tensor(
                [[0, 0],
                 [7, 8],
                 [0, 0],
                 [9, 10],
                 [0, 0]], device=device, dtype=dtype)

            expected_grad_weight = torch.tensor(
                [[0, 0],
                 [0, 0],
                 [0, 0],
                 [1, 2],
                 [3, 4]], device=device, dtype=dtype)

        output = es(input, offsets)
        output.backward(grad_output_with_empty)

        es_weight_grad = es.weight.grad.data
        if sparse:
            es_weight_grad = es.weight.grad.to_dense()
        self.assertEqual(output, expected_output_with_empty)
        self.assertEqual(es_weight_grad, expected_grad_weight, dtype2prec[dtype])

        # check same example except as 2D (2 x 3)
        input = input.view(2, -1)
        es.zero_grad()
        output = es(input)
        output.backward(grad_output)

        es_weight_grad = es.weight.grad
        if sparse:
            es_weight_grad = es.weight.grad.to_dense()
        self.assertEqual(output, expected_output)
        self.assertEqual(es_weight_grad, expected_grad_weight, dtype2prec[dtype])

        # test all empty bags
        es.zero_grad()
        inputs = torch.tensor([], dtype=torch.long, device=device)
        offsets = torch.tensor([0, 0, 0, 0], device=device)
        es(inputs, offsets).sum().backward()
        dense_grad = es.weight.grad
        if dense_grad.is_sparse:
            dense_grad = dense_grad.to_dense()
        self.assertEqual(dense_grad, torch.zeros_like(es.weight))

        # now compare EmbeddingBag vs Embedding + Sum/Mean, for constant bag length
        N, D, B, L = random.randint(1, 100), random.randint(1, 100), random.randint(1, 50), random.randint(1, 50)
        kwargs = dict(mode=mode, sparse=sparse, device=device, dtype=dtype, test_backward=test_backward)
        self._test_EmbeddingBag_vs_Embedding(N, D, B, L, **kwargs)
        for max_norm in (None, 3):
            for p in itertools.product([1, 2], repeat=4):
                self._test_EmbeddingBag_vs_Embedding(*p, max_norm=max_norm, **kwargs)

        # check that giving illegal input combos raises error
        es = nn.EmbeddingBag(10, 20, mode=mode, sparse=sparse)
        input = torch.ones(3, 4)
        offset = torch.arange(0, 3)
        self.assertRaises(ValueError, lambda: es(input, offset))
        self.assertRaises(ValueError, lambda: es(input.view(-1)))
        offset[0] = 1
        self.assertRaises(ValueError, lambda: es(input.view(-1), offset))
        offset[0] = 0
        offset[-1] = 100
        self.assertRaises(ValueError, lambda: es(input.view(-1), offset))

    @dtypesIfCUDA(torch.half, torch.float, torch.double)
    @dtypes(torch.float, torch.double)
    def test_embedding_bag_device(self, device, dtype):
        self._test_EmbeddingBag(device, 'sum', False, dtype)
        self._test_EmbeddingBag(device, 'mean', False, dtype)
        self._test_EmbeddingBag(device, 'max', False, dtype)

        test_backward = False
        if self.device_type == 'cuda':
            # see 'todo' in test_embedding_bag.
            test_backward = dtype is not torch.float16
        elif self.device_type == 'cpu':
            # TODO: figure out why precision on sparse embeddings isn't the
            # same as for dense.
            test_backward = dtype is not torch.float

        self._test_EmbeddingBag(device, 'sum', True, dtype, test_backward=test_backward)
        self._test_EmbeddingBag(device, 'mean', True, dtype, test_backward=test_backward)

    @onlyCUDA
    @dtypes(torch.half, torch.float, torch.double)
    def test_multihead_attention_dtype(self, device, dtype):
        embed_dim = 128
        num_heads = 8
        sl = 10
        bs = 8
        model = nn.MultiheadAttention(embed_dim, num_heads).cuda().to(dtype)
        q = torch.randn(sl, bs, embed_dim, device=device, dtype=dtype)
        k = torch.randn(sl, bs, embed_dim, device=device, dtype=dtype)
        v = torch.randn(sl, bs, embed_dim, device=device, dtype=dtype)
        out = model(q, k, v)
        self.assertEqual(q.size(), out[0].size())
        self.assertEqual(dtype, out[0].dtype)

    @dtypesIfCUDA(torch.half, torch.float, torch.double)
    @dtypes(torch.float)
    def test_Conv2d_naive_groups(self, device, dtype):
        # Check that grouped convolutions matches two half convolutions
        m = nn.Conv2d(4, 4, kernel_size=3, groups=2).to(device, dtype)
        i = torch.randn(2, 4, 6, 6, device=device, dtype=dtype, requires_grad=True)
        output = m(i)
        grad_output = torch.randn(2, 4, 4, 4, device=device, dtype=dtype)
        output.backward(grad_output)

        m1 = nn.Conv2d(2, 2, kernel_size=3).to(device, dtype)
        m1.weight.data.copy_(m.weight.data[:2])
        m1.bias.data.copy_(m.bias.data[:2])
        i1 = i.data[:, :2].contiguous().requires_grad_(True)
        output1 = m1(i1)
        output1.backward(grad_output[:, :2].contiguous())

        m2 = nn.Conv2d(2, 2, kernel_size=3).to(device, dtype)
        m2.weight.data.copy_(m.weight.data[2:])
        m2.bias.data.copy_(m.bias.data[2:])
        i2 = i.data[:, 2:].contiguous().requires_grad_(True)
        output2 = m2(i2)
        output2.backward(grad_output[:, 2:].contiguous())

        self.assertEqual(output, torch.cat([output1, output2], 1))
        self.assertEqual(i.grad.data,
                         torch.cat([i1.grad.data, i2.grad.data], 1),
                         prec=dtype2prec[dtype])
        self.assertEqual(m.bias.grad.data,
                         torch.cat([m1.bias.grad.data, m2.bias.grad.data], 0),
                         prec=dtype2prec[dtype])
        self.assertEqual(m.weight.grad.data,
                         torch.cat([m1.weight.grad.data, m2.weight.grad.data], 0),
                         prec=dtype2prec[dtype])

    def _test_batchnorm_grad(self, device, dtype=torch.double):
        bs, n_feat, size_feat = 4, 5, 6
        input = torch.arange(bs * n_feat * size_feat, device=device,
                             requires_grad=True, dtype=dtype).view(bs, n_feat, size_feat)
        weight = torch.arange(1, n_feat + 1, device=device, requires_grad=True, dtype=dtype)
        bias = torch.arange(n_feat, device=device, requires_grad=True, dtype=dtype)
        running_mean = 1 - torch.arange(n_feat, device=device, dtype=dtype)
        running_var = 2 * torch.arange(n_feat, device=device, dtype=dtype)
        for training in [False, True]:
            _assertGradAndGradgradChecks(self, F.batch_norm, (input, running_mean, running_var, weight, bias,
                                                              training, 0.1, 0.0001))

    def test_batchnorm_grad(self, device):
        self._test_batchnorm_grad(device)

        if self.device_type == 'cuda' and self.has_cudnn():
            with torch.backends.cudnn.flags(enabled=False):
                self._test_batchnorm_grad(device)

    def _test_batchnorm_eval(self, device, dtype=torch.float):
        module = nn.BatchNorm1d(3).to(device, dtype)
        module.eval()

        data = torch.rand(4, 3, device=device, dtype=dtype, requires_grad=True)
        grad = torch.rand(4, 3, device=device, dtype=dtype)

        # 1st pass
        res1 = module(data)
        res1.backward(grad)
        grad1 = data.grad.clone()

        # 2nd pass
        if data.grad is not None:
            data.grad.data.zero_()

        res2 = module(data)
        res2.backward(grad)
        grad2 = data.grad.clone()
        self.assertEqual(res1, res2)
        self.assertEqual(grad1, grad2)

        # track_running_stats=False
        module = nn.BatchNorm1d(3, track_running_stats=False).to(device, dtype)

        data = torch.rand(4, 3, device=device, dtype=dtype, requires_grad=True)
        grad = torch.rand(4, 3, device=device, dtype=dtype)

        # 1st pass
        res1 = module(data)
        res1.backward(grad)
        grad1 = data.grad.clone()

        # set eval
        module.eval()

        # 2nd pass
        if data.grad is not None:
            data.grad.data.zero_()

        res2 = module(data)
        res2.backward(grad)
        grad2 = data.grad.clone()
        self.assertEqual(res1, res2)
        self.assertEqual(grad1, grad2)

    def test_batchnorm_eval(self, device):
        self._test_batchnorm_eval(device)

        if self.device_type == 'cuda' and self.has_cudnn():
            with torch.backends.cudnn.flags(enabled=False):
                self._test_batchnorm_eval(device)

    def _test_batchnorm_simple_average(self, device, dtype):
        module = nn.BatchNorm1d(3, momentum=None).to(dtype=dtype, device=device)
        zeros = torch.zeros(3, dtype=dtype, device=device)
        ones = torch.ones(3, dtype=dtype, device=device)
        self.assertEqual(module.running_mean, zeros)
        self.assertEqual(module.running_var, ones)

        data1 = torch.rand(4, 3, dtype=dtype, device=device)
        data2 = torch.rand(4, 3, dtype=dtype, device=device)

        # 1st pass
        res1 = module(data1)
        running_mean1 = module.running_mean.clone()
        running_var1 = module.running_var.clone()
        self.assertNotEqual(running_mean1, zeros)
        self.assertNotEqual(running_var1, ones)

        # reset stats
        module.reset_running_stats()
        self.assertEqual(module.running_mean, zeros)
        self.assertEqual(module.running_var, ones)

        # 2nd pass
        res2 = module(data2)
        running_mean2 = module.running_mean.clone()
        running_var2 = module.running_var.clone()
        self.assertNotEqual(running_mean2, zeros)
        self.assertNotEqual(running_var2, ones)

        # reset stats
        module.reset_running_stats()
        self.assertEqual(module.running_mean, zeros)
        self.assertEqual(module.running_var, ones)

        # 3rd (combined) pass
        res3 = module(data1)
        res4 = module(data2)
        self.assertEqual(res3, res1)
        self.assertEqual(res4, res2)
        self.assertAlmostEqual(module.running_mean, (running_mean1 + running_mean2) / 2)
        self.assertAlmostEqual(module.running_var, (running_var1 + running_var2) / 2)

    @dtypes(torch.float)
    def test_batchnorm_simple_average(self, device, dtype):
        self._test_batchnorm_simple_average(device, dtype)

        if self.device_type == 'cuda' and self.has_cudnn():
            with torch.backends.cudnn.flags(enabled=False):
                self._test_batchnorm_simple_average(device, dtype)

    def _test_maxpool_indices(self, num_dim, adaptive=False, device="cpu", dtype=torch.float):
        def expected_indices(dim):
            if dim == 1:
                return torch.tensor([1, 3], dtype=torch.double).repeat(2, 2, 1)
            if dim == 2:
                return torch.tensor([[5, 7], [13, 15]], dtype=torch.double).repeat(2, 2, 1, 1)

        def expected_grad(dim):
            if dim == 1:
                return torch.tensor([0, 1, 0, 1], dtype=torch.double).repeat(2, 2, 1)
            grad = expected_grad(dim - 1)
            zero = torch.zeros(grad.size())
            return torch.stack((zero, grad, zero, grad), 2)

        def expected_output(dim):
            if dim == 1:
                return torch.arange(2, 17, 2).view(2, 2, 2)
            if dim == 2:
                col = torch.arange(6, 63, 8)
                return torch.stack([col, col + 2], 1).view(2, 2, 2, 2)

        if adaptive:
            cls_name = 'AdaptiveMaxPool{}d'.format(num_dim)
        else:
            cls_name = 'MaxPool{}d'.format(num_dim)
        module_cls = getattr(nn, cls_name)
        module = module_cls(2, return_indices=True).to(device, dtype=dtype)
        numel = 4 ** (num_dim + 1)
        input = torch.arange(1, numel + 1).view(2, 2, *repeat(4, num_dim)).to(device, dtype=dtype)
        input_var = input.clone().detach().requires_grad_()

        # Check forward
        output, indices = module(input_var)
        if num_dim != 3:
            expected_indices = expected_indices(num_dim)
            expected_output = expected_output(num_dim)
            self.assertEqual(indices.dim(), input.dim())
            self.assertEqual(indices.data.squeeze(), expected_indices)
            self.assertEqual(output.data.squeeze(), expected_output)
        self.assertTrue(output.requires_grad)
        self.assertFalse(indices.requires_grad)

        # Make sure backward works
        grad_output = torch.ones(output.size(), device=device, dtype=dtype)
        output.backward(grad_output, retain_graph=True)
        expected_grad = expected_grad(num_dim)
        self.assertEqual(input_var.grad.data, expected_grad.view_as(input))

        # Make sure backward after changing indices will result in an error
        indices.add_(1)
        self.assertRaises(RuntimeError, lambda: output.backward(grad_output))

        # Make sure -Infinity is handled correctly
        t = torch.tensor([[[float("-inf")]]])
        m = nn.MaxPool1d(kernel_size=1, return_indices=True)
        output, indices = m(t)
        self.assertEqual(output[0, 0, 0], float("-inf"), allow_inf=True)
        self.assertEqual(indices[0, 0, 0], 0)

        t = torch.tensor([[[float("-inf")]]])
        m = nn.MaxPool2d(kernel_size=1, return_indices=True)
        output, indices = m(t)
        self.assertEqual(output[0, 0, 0], float("-inf"), allow_inf=True)
        self.assertEqual(indices[0, 0, 0], 0)

        t = torch.tensor([[[[float("-inf")]]]])
        m = nn.MaxPool3d(kernel_size=1, return_indices=True)
        output, indices = m(t)
        self.assertEqual(output[0, 0, 0, 0], float("-inf"), allow_inf=True)
        self.assertEqual(indices[0, 0, 0, 0], 0)

    @dtypesIfCUDA(torch.half, torch.float, torch.double)
    @dtypes(torch.float)
    def test_MaxPool1d_indices(self, device, dtype):
        self._test_maxpool_indices(1, device=device, dtype=dtype)

    @dtypesIfCUDA(torch.half, torch.float, torch.double)
    @dtypes(torch.float)
    def test_MaxPool2d_indices(self, device, dtype):
        self._test_maxpool_indices(2, device=device, dtype=dtype)

    @dtypesIfCUDA(torch.half, torch.float, torch.double)
    @dtypes(torch.float)
    def test_MaxPool3d_indices(self, device, dtype):
        self._test_maxpool_indices(3, device=device, dtype=dtype)

    @dtypesIfCUDA(torch.half, torch.float, torch.double)
    @dtypes(torch.float)
    def test_AdaptiveMaxPool1d_indices(self, device, dtype):
        self._test_maxpool_indices(1, adaptive=True, device=device, dtype=dtype)

    @dtypesIfCUDA(torch.half, torch.float, torch.double)
    @dtypes(torch.float)
    def test_AdaptiveMaxPool2d_indices(self, device, dtype):
        self._test_maxpool_indices(2, adaptive=True, device=device, dtype=dtype)

    @dtypesIfCUDA(torch.half, torch.float, torch.double)
    @dtypes(torch.float)
    def test_AdaptiveMaxPool3d_indices(self, device, dtype):
        self._test_maxpool_indices(3, adaptive=True, device=device, dtype=dtype)

    @dtypesIfCUDA(torch.half, torch.float, torch.double)
    @dtypes(torch.float)
    def test_max_pool_nan(self, device, dtype):
        for adaptive in ['', 'adaptive_']:
            for num_dim in [1, 2, 3]:
                fn_name = '{}max_pool{}d'.format(adaptive, num_dim)
                fn = getattr(F, fn_name)
                x = torch.full([1, 1] + num_dim * [3], nan)
                res = fn(x, 1 if adaptive else 3)
                self.assertTrue(math.isnan(res.item()))

    @dtypesIfCUDA(torch.half, torch.float, torch.double)
    @dtypes(torch.float)
    def test_pool_large_size(self, device, dtype):
        for op in ('max', 'avg'):
            for num_dim in [1, 2, 3]:
                fn_name = '{}_pool{}d'.format(op, num_dim)
                fn = getattr(F, fn_name)
                # 16777217 is the smallest integer not expressible in float32
                x = torch.ones([1, 1, 16777217] + (num_dim - 1) * [1],
                               device=device, dtype=dtype)
                res = fn(x, 1, stride=1, padding=0)
                # check if the output shape was still computed correctly
                self.assertEqual(x.shape[2], res.shape[2])

    @dtypesIfCUDA(torch.half, torch.float, torch.double)
    @dtypes(torch.float)
    def test_pool_invalid_size(self, device, dtype):
        for op in ('max', 'avg'):
            for num_dim in [1, 2, 3]:
                fn_name = '{}_pool{}d'.format(op, num_dim)
                fn = getattr(F, fn_name)
                # use a configuration that gives zero outputs only
                # when doing a correct floor division by the stride
                x = torch.ones([1, 1] + num_dim * [4],
                               device=device, dtype=dtype)
                with self.assertRaisesRegex(RuntimeError, r"too small|smaller than"):
                    try:
                        res = fn(x, 3, stride=2, padding=0, dilation=2)
                    except TypeError:
                        # some implementations do not support dilation
                        res = fn(x, 6, stride=2, padding=0)

    def test_CTCLoss_empty_target(self, device):
        target_lengths = [0, 0, 0]
        input_lengths = [50, 50, 50]
        targets = torch.randint(1, 15, (0,), dtype=torch.long, device=device)
        log_probs = torch.randn(50, 3, 15, dtype=torch.double, device=device).log_softmax(2)
        loss = torch.nn.functional.ctc_loss(log_probs, targets, input_lengths, target_lengths, reduction='none')
        self.assertTrue((loss >= 0).all().item())
        self.assertAlmostEqual(-log_probs.sum(0)[:, 0], loss)

        target_lengths = [0, 9, 0]
        input_lengths = [50, 50, 50]
        targets = torch.randint(1, 15, (9,), dtype=torch.long, device=device)
        log_probs = torch.randn(50, 3, 15, dtype=torch.double, device=device).log_softmax(2)
        loss = torch.nn.functional.ctc_loss(log_probs, targets, input_lengths, target_lengths, reduction='none')
        self.assertTrue((loss >= 0).all().item())
        self.assertAlmostEqual(-log_probs.sum(0)[[0, 2], 0], loss[[0, 2]])

    def test_empty_dropout(self, device):
        x = torch.Tensor([]).to(device)
        out = torch.nn.functional.dropout(x)
        self.assertEqual(out.size(), x.size())

    @dtypesIfCUDA(torch.half, torch.float, torch.double)
    @dtypes(torch.float)
    def test_variable_sequence(self, device, dtype):
        def pad(var, length):
            if var.size(0) == length:
                return var
            return torch.cat([var, var.new_zeros(length - var.size(0), *var.size()[1:])])

        def maybe_index_tuple(maybe_tuple_of_tensors, index):
            if maybe_tuple_of_tensors is None:
                return None
            return tuple(maybe_tuple_of_tensors[j][:, index:index + 1, :].contiguous()
                         for j in range(2))

        def check_lengths(lengths, enforce_sorted, use_default_hiddens):
            input_size = 3
            hidden_size = 4
            num_layers = 2
            bidirectional = True

            max_length = max(lengths)
            x_leaf = torch.randn(max_length, len(lengths), input_size, device=device,
                                 dtype=dtype, requires_grad=True)
            num_directions = 2 if bidirectional else 1
            lstm = nn.LSTM(input_size, hidden_size, bidirectional=bidirectional,
                           num_layers=num_layers).to(device, dtype)
            lstm2 = deepcopy(lstm).to(device, dtype)
            x = x_leaf

            hidden0 = None
            if not use_default_hiddens:
                hidden0 = tuple(torch.randn(num_directions * num_layers, len(lengths), hidden_size,
                                            device=device, dtype=dtype)
                                for _ in range(2))

            # Compute sequences separately
            seq_outs = []
            seq_hiddens = []
            for i, l in enumerate(lengths):
                hidden_i = maybe_index_tuple(hidden0, i)
                out, hid = lstm2(x[:l, i:i + 1], hidden_i)
                out_pad = pad(out, max_length)
                seq_outs.append(out_pad)
                seq_hiddens.append(hid)
            seq_out = torch.cat(seq_outs, 1)
            seq_hidden = tuple(torch.cat(hids, 1) for hids in zip(*seq_hiddens))

            # Use packed format
            packed = rnn_utils.pack_padded_sequence(x, lengths, enforce_sorted=enforce_sorted)
            packed_out, packed_hidden = lstm(packed, hidden0)
            unpacked, unpacked_len = rnn_utils.pad_packed_sequence(packed_out)

            # Check forward
            prec = dtype2prec[dtype]
            self.assertEqual(packed_hidden, seq_hidden, prec)
            self.assertEqual(unpacked, seq_out, prec)
            self.assertEqual(unpacked_len, lengths, prec)

            # Check backward
            seq_out.sum().backward()
            grad_x = x_leaf.grad.data.clone()
            x_leaf.grad.data.zero_()
            unpacked.sum().backward()

            self.assertEqual(x_leaf.grad, grad_x, dtype2prec[dtype])
            for p1, p2 in zip(lstm.parameters(), lstm2.parameters()):
                prec = dtype2prec[dtype]
                if dtype == torch.float16:
                    prec = 2e-2
                self.assertEqual(p1.grad, p2.grad, prec)

        tests = [
            # enforce_sorted, lengths
            [True, [5]],
            [False, [5]],
            [True, [10, 10, 6, 2, 2, 1, 1]],
            [False, [10, 10, 6, 2, 2, 1, 1]],
            [False, [2, 1, 3, 2, 10, 5, 3]],
        ]

        for enforce_sorted, seq_lens, in tests:
            for use_default_hiddens in (True, False):
                check_lengths(seq_lens, enforce_sorted, use_default_hiddens)

    def _test_batchnorm_update_stats(self, device, dtype=torch.float):
        module = nn.BatchNorm1d(3).to(device, dtype)

        data = torch.rand(4, 3, device=device, dtype=dtype)

        # training pass
        old_running_mean = module.running_mean.clone()
        old_running_var = module.running_var.clone()
        old_num_batches_tracked = module.num_batches_tracked.clone()
        module(data)
        self.assertNotEqual(old_running_mean, module.running_mean)
        self.assertNotEqual(old_running_var, module.running_var)
        self.assertEqual(old_num_batches_tracked + 1, module.num_batches_tracked)

        # eval pass
        module.eval()
        old_running_mean = module.running_mean.clone()
        old_running_var = module.running_var.clone()
        old_num_batches_tracked = module.num_batches_tracked.clone()
        module(data)
        self.assertEqual(old_running_mean, module.running_mean)
        self.assertEqual(old_running_var, module.running_var)
        self.assertEqual(old_num_batches_tracked, module.num_batches_tracked)

    def test_batchnorm_update_stats(self, device):
        self._test_batchnorm_update_stats(device)

        if self.device_type == 'cuda' and self.has_cudnn():
            with torch.backends.cudnn.flags(enabled=False):
                self._test_batchnorm_update_stats(device)


instantiate_device_type_tests(TestNNDeviceType, globals())

if __name__ == '__main__':
    run_tests()<|MERGE_RESOLUTION|>--- conflicted
+++ resolved
@@ -8922,12 +8922,12 @@
         if self.device_type == 'cuda':
             self._test_GroupNorm_cuda_half()
 
-<<<<<<< HEAD
+
     def test_groupnorm_raises_error_if_less_than_one_value_per_channel(self):
         x = torch.rand(10)[None,:,None]
         with self.assertRaises(ValueError):
             torch.nn.GroupNorm(10,10)(x)
-=======
+
     def test_BatchNorm_empty(self, device):
         mod = torch.nn.BatchNorm2d(3).to(device)
         inp = torch.randn(0, 3, 2, 2, device=device)
@@ -8935,7 +8935,6 @@
         if self.device_type == 'cuda' and self.has_cudnn():
             with torch.backends.cudnn.flags(enabled=False):
                 self._test_module_empty_input(mod, inp)
->>>>>>> b8f50d9c
 
     def test_one_hot(self, device):
         with self.assertRaises(RuntimeError):
