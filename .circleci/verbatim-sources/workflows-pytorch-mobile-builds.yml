--- conflicted
+++ resolved
@@ -4,14 +4,10 @@
           requires:
             - setup
           build_environment: "pytorch-linux-xenial-py3-clang5-mobile-build"
-<<<<<<< HEAD
-          docker_image: "308535385114.dkr.ecr.us-east-1.amazonaws.com/pytorch/pytorch-linux-xenial-py3-clang5-asan:54dbee54-1985-4fbc-8399-957ff5fc843d"
+          docker_image: "308535385114.dkr.ecr.us-east-1.amazonaws.com/pytorch/pytorch-linux-xenial-py3-clang5-asan:a8006f9a-272d-4478-b137-d121c6f05c83"
       - pytorch_linux_build:
           name: pytorch_linux_xenial_py3_clang5_android_ndk_r19c_mobile_code_analysis
           requires:
             - setup
           build_environment: "pytorch-linux-xenial-py3-clang5-android-ndk-r19c-mobile-code-analysis"
-          docker_image: "308535385114.dkr.ecr.us-east-1.amazonaws.com/pytorch/pytorch-linux-xenial-py3-clang5-android-ndk-r19c:54dbee54-1985-4fbc-8399-957ff5fc843d"
-=======
-          docker_image: "308535385114.dkr.ecr.us-east-1.amazonaws.com/pytorch/pytorch-linux-xenial-py3-clang5-asan:a8006f9a-272d-4478-b137-d121c6f05c83"
->>>>>>> 1183383b
+          docker_image: "308535385114.dkr.ecr.us-east-1.amazonaws.com/pytorch/pytorch-linux-xenial-py3-clang5-android-ndk-r19c:a8006f9a-272d-4478-b137-d121c6f05c83"