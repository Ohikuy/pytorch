--- conflicted
+++ resolved
@@ -47,15 +47,12 @@
   auto retRRefId = ForkId::fromIValue(values.back());
   values.pop_back();
 
-<<<<<<< HEAD
   auto scriptCallPtr = ScriptCall::fromIValues(values);
-  return c10::guts::make_unique<ScriptRemoteCall>(
-      scriptCallPtr->op(), std::move(values), retRRefId, retForkId);
-=======
-  auto op = ScriptCall::fromIValues(values);
   return std::make_unique<ScriptRemoteCall>(
-      op, std::move(values), std::move(retRRefId), std::move(retForkId));
->>>>>>> d43fb8a5
+      scriptCallPtr->op(),
+      std::move(values),
+      std::move(retRRefId),
+      std::move(retForkId));
 }
 
 } // namespace rpc
