#pragma once

#include <atomic>
#include <memory>

#include "ATen/core/Storage.h"
#include "ATen/core/optional.h"
#include "ATen/core/TensorTypeId.h"
#include "ATen/core/TensorTypeIdRegistration.h"
#include "ATen/core/LegacyTypeDispatch.h"
#include "ATen/core/Backend.h"

struct THTensor;

namespace at {
class Scalar;
struct Type;
struct Storage;
struct Tensor;
} // namespace at

namespace at {
struct AT_API TensorImpl : public c10::intrusive_ptr_target {
  TensorImpl() = delete;
<<<<<<< HEAD
  TensorImpl(TensorTypeId type_id, ScalarType scalar_type, bool is_variable);
  TensorImpl(Storage storage, TensorTypeId type_id, bool is_variable);
=======
  TensorImpl(TensorTypeId type_id, ScalarType scalar_type, Allocator *allocator, bool is_variable);
  TensorImpl(Storage&& storage, TensorTypeId type_id, bool is_variable);
>>>>>>> 198ade74

  virtual void release_resources() override;

  Type & type() const {
    // NB: It's valid to use getTypeRaw here, because the TensorImpl
    // could not have been created without initializing the Type first.
    // TODO: This is not actually true via the Caffe2 codepath!  Make
    // it so.
    return *globalLegacyTypeDispatch().getTypeRaw(tensorTypeIdToBackend(type_id()), scalar_type(), is_variable());
  }

  TensorTypeId type_id() const { return type_id_; }
  virtual IntList sizes() const;
  virtual IntList strides() const;
  virtual int64_t dim() const;
  virtual const Storage& storage() const;
  friend struct Type;

  virtual int64_t numel() const {
#ifdef DEBUG
    AT_ASSERT(compute_numel() == numel_);
#endif
    return numel_;
  }

  virtual bool is_contiguous() const {
#ifdef DEBUG
    AT_ASSERT(compute_contiguous() == is_contiguous_);
#endif
    return is_contiguous_;
  }

  // this is called by the generated wrapper code when there are conditions
  // when this output tensor should be zero dimensional. e.g. when all inputs
  // to a function 'add' were zero dimensional, then condition_when_zero_dim == true.
  // we also prevent this from getting marked as a zero dim tensor if it is not
  // the right shape afterall.
  virtual TensorImpl* maybe_zero_dim(bool condition_when_zero_dim);

  // True if a tensor was auto-wrapped from a C++ or Python number.
  // Wrapped numbers do not participate in the result type computation for
  // mixed-type operations if there are any Tensors that are not wrapped
  // numbers. Otherwise, they behave like their non-wrapped equivalents.
  // See [Result type computation] in TensorIterator.h.
  bool is_wrapped_number() const {
    return is_wrapped_number_;
  }
  void set_wrapped_number(bool value) {
    AT_ASSERT(dim() == 0);
    is_wrapped_number_ = value;
  }

  // ~~~~~ Autograd API ~~~~~
  // Some methods below are defined in TensorImpl.cpp because Tensor is an
  // incomplete type.

  virtual void set_requires_grad(bool requires_grad) {
    AT_ERROR("set_requires_grad is not implemented for Tensor");
  }
  virtual bool requires_grad() const {
    AT_ERROR("requires_grad is not implemented for Tensor");
  }

  virtual Tensor& grad();
  virtual const Tensor& grad() const;

  // TODO: make these protected
  // Note: storage->size() may be greater than the recorded size
  // of a tensor
  at::Storage storage_;

  template <typename T>
  inline T * data() const {
    return storage_.data<T>() + storage_offset_;
  }

  template <typename T>
  inline T * unsafe_data() const {
    return storage_.unsafe_data<T>() + storage_offset_;
  }

  inline at::ScalarType scalar_type() const {
    return scalar_type_;
  }

  virtual int64_t storage_offset() const {
    return storage_offset_;
  }

  // represents that numel() == 0.
  inline bool is_empty() const {
    return numel() == 0;
  }

  virtual void resize_dim(int64_t ndim) {
    // NB: This is *truly* a resize; calling code (e.g., squeeze)
    // assumes that old values are preserved
    sizes_.resize(ndim);
    strides_.resize(ndim);
    refresh_numel();
    refresh_contiguous();
  }

  virtual void set_size(int64_t dim, int64_t new_size) {
    sizes_[dim] = new_size;
    refresh_numel();
    refresh_contiguous();
  }

  virtual void set_stride(int64_t dim, int64_t new_stride) {
    strides_[dim] = new_stride;
    refresh_numel();
    refresh_contiguous();
  }

  virtual void set_storage_offset(int64_t storage_offset) {
    storage_offset_ = storage_offset;
    refresh_numel();
    refresh_contiguous();
  }

  // WARNING: This function does not check if the requested
  // sizes/strides are in bounds for the storage that is allocated;
  // this is the responsibility of the caller
  void set_sizes_and_strides(at::IntList new_size, at::IntList new_stride) {
    AT_CHECK(
        new_size.size() == new_stride.size(),
        "dimensionality of sizes (",
        new_size.size(),
        ") must match dimensionality of strides (",
        new_stride.size(),
        ")");
    sizes_ = new_size.vec();
    strides_ = new_stride.vec();
    refresh_numel();
    refresh_contiguous();
  }

  virtual int64_t size(int64_t d) const;
  virtual int64_t stride(int64_t d) const;

  bool is_variable() const { return is_variable_; };

 private:
  int64_t storage_offset_;
  std::vector<int64_t> sizes_;
  std::vector<int64_t> strides_;

  bool is_contiguous_;
  int64_t numel_;

  int64_t compute_numel() const {
    int64_t n = 1;
    for (auto s : sizes()) {
      n *= s;
    }
    return n;
  }
  bool compute_contiguous() const;

 protected:
  void refresh_numel() {
    numel_ = compute_numel();
  }
  void refresh_contiguous() {
    is_contiguous_ = compute_contiguous();
  }
  TensorTypeId type_id_;
  // INVARIANT: When storage is non-null, this scalar type must
  // agree with the scalar type in storage
  ScalarType scalar_type_;
  bool is_variable_ = false;
  bool is_wrapped_number_ = false;

 private:
  TensorImpl(Storage storage, TensorTypeId type_id, ScalarType scalar_type, bool is_variable);
};
} // namespace at<|MERGE_RESOLUTION|>--- conflicted
+++ resolved
@@ -22,13 +22,8 @@
 namespace at {
 struct AT_API TensorImpl : public c10::intrusive_ptr_target {
   TensorImpl() = delete;
-<<<<<<< HEAD
-  TensorImpl(TensorTypeId type_id, ScalarType scalar_type, bool is_variable);
+  TensorImpl(TensorTypeId type_id, ScalarType scalar_type, Allocator *allocator, bool is_variable);
   TensorImpl(Storage storage, TensorTypeId type_id, bool is_variable);
-=======
-  TensorImpl(TensorTypeId type_id, ScalarType scalar_type, Allocator *allocator, bool is_variable);
-  TensorImpl(Storage&& storage, TensorTypeId type_id, bool is_variable);
->>>>>>> 198ade74
 
   virtual void release_resources() override;
 
